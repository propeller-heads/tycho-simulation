--- conflicted
+++ resolved
@@ -1,10 +1,6 @@
 pub mod client;
 pub mod errors;
 pub mod indicatively_priced;
-<<<<<<< HEAD
-mod models;
+pub mod models;
 pub mod protocols;
-=======
-pub mod models;
-pub mod stream;
->>>>>>> 208b75fa
+pub mod stream;