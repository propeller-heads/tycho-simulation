#![allow(deprecated)]
use std::{
    any::Any,
    collections::{HashMap, HashSet},
    fmt::{self, Debug},
    str::FromStr,
};

use alloy::primitives::{Address, U256};
use itertools::Itertools;
use num_bigint::BigUint;
use revm::DatabaseRef;
use tycho_common::{
    dto::ProtocolStateDelta,
    models::token::Token,
    simulation::{
        errors::{SimulationError, TransitionError},
        protocol_sim::{Balances, GetAmountOutResult, ProtocolSim},
    },
    Bytes,
};

use super::{
    constants::{EXTERNAL_ACCOUNT, MAX_BALANCE},
    erc20_token::{Overwrites, TokenProxyOverwriteFactory},
    models::Capability,
    tycho_simulation_contract::TychoSimulationContract,
};
use crate::evm::{
    engine_db::{engine_db_interface::EngineDatabaseInterface, tycho_db::PreCachedDB},
    protocol::{
        u256_num::{u256_to_biguint, u256_to_f64},
        utils::bytes_to_address,
    },
};

#[derive(Clone)]
pub struct EVMPoolState<D: EngineDatabaseInterface + Clone + Debug>
where
    <D as DatabaseRef>::Error: Debug,
    <D as EngineDatabaseInterface>::Error: Debug,
{
    /// The pool's identifier
    id: String,
    /// The pool's token's addresses
    pub tokens: Vec<Bytes>,
    /// The pool's component balances.
    balances: HashMap<Address, U256>,
    /// The contract address for where protocol balances are stored (i.e. a vault contract).
    /// If given, balances will be overwritten here instead of on the pool contract during
    /// simulations. This has been deprecated in favor of `contract_balances`.
    #[deprecated(note = "Use contract_balances instead")]
    balance_owner: Option<Address>,
    /// Spot prices of the pool by token pair
    spot_prices: HashMap<(Address, Address), f64>,
    /// The supported capabilities of this pool
    capabilities: HashSet<Capability>,
    /// Storage overwrites that will be applied to all simulations. They will be cleared
    /// when ``update_pool_state`` is called, i.e. usually at each block. Hence, the name.
    block_lasting_overwrites: HashMap<Address, Overwrites>,
    /// A set of all contract addresses involved in the simulation of this pool.
    involved_contracts: HashSet<Address>,
    /// A map of contracts to their token balances.
    contract_balances: HashMap<Address, HashMap<Address, U256>>,
    /// Indicates if the protocol uses custom update rules and requires update
    /// triggers to recalculate spot prices ect. Default is to update on all changes on
    /// the pool.
    manual_updates: bool,
    /// The adapter contract. This is used to interact with the protocol when running simulations
    adapter_contract: TychoSimulationContract<D>,
    /// Tokens for which balance overwrites should be disabled.
    disable_overwrite_tokens: HashSet<Address>,
}

impl<D> Debug for EVMPoolState<D>
where
    D: EngineDatabaseInterface + Clone + Debug,
    <D as DatabaseRef>::Error: Debug,
    <D as EngineDatabaseInterface>::Error: Debug,
{
    fn fmt(&self, f: &mut fmt::Formatter<'_>) -> fmt::Result {
        f.debug_struct("EVMPoolState")
            .field("id", &self.id)
            .field("tokens", &self.tokens)
            .field("balances", &self.balances)
            .field("involved_contracts", &self.involved_contracts)
            .field("contract_balances", &self.contract_balances)
            .finish_non_exhaustive()
    }
}

impl<D> EVMPoolState<D>
where
    D: EngineDatabaseInterface + Clone + Debug + 'static,
    <D as DatabaseRef>::Error: Debug,
    <D as EngineDatabaseInterface>::Error: Debug,
{
    /// Creates a new instance of `EVMPoolState` with the given attributes, with the ability to
    /// simulate a protocol-agnostic transaction.
    ///
    /// See struct definition of `EVMPoolState` for attribute explanations.
    #[allow(clippy::too_many_arguments)]
    pub fn new(
        id: String,
        tokens: Vec<Bytes>,
        component_balances: HashMap<Address, U256>,
        balance_owner: Option<Address>,
        contract_balances: HashMap<Address, HashMap<Address, U256>>,
        spot_prices: HashMap<(Address, Address), f64>,
        capabilities: HashSet<Capability>,
        block_lasting_overwrites: HashMap<Address, Overwrites>,
        involved_contracts: HashSet<Address>,
        manual_updates: bool,
        adapter_contract: TychoSimulationContract<D>,
        disable_overwrite_tokens: HashSet<Address>,
    ) -> Self {
        Self {
            id,
            tokens,
            balances: component_balances,
            balance_owner,
            spot_prices,
            capabilities,
            block_lasting_overwrites,
            involved_contracts,
            contract_balances,
            manual_updates,
            adapter_contract,
            disable_overwrite_tokens,
        }
    }

    /// Ensures the pool supports the given capability
    ///
    /// # Arguments
    ///
    /// * `capability` - The capability that we would like to check for.
    ///
    /// # Returns
    ///
    /// * `Result<(), SimulationError>` - Returns `Ok(())` if the capability is supported, or a
    ///   `SimulationError` otherwise.
    fn ensure_capability(&self, capability: Capability) -> Result<(), SimulationError> {
        if !self.capabilities.contains(&capability) {
            return Err(SimulationError::FatalError(format!(
                "capability {:?} not supported",
                capability.to_string()
            )));
        }
        Ok(())
    }
    /// Sets the spot prices for a pool for all possible pairs of the given tokens.
    ///
    /// # Arguments
    ///
    /// * `tokens` - A hashmap of `Token` instances representing the tokens to calculate spot prices
    ///   for.
    ///
    /// # Returns
    ///
    /// * `Result<(), SimulationError>` - Returns `Ok(())` if the spot prices are successfully set,
    ///   or a `SimulationError` if an error occurs during the calculation or processing.
    ///
    /// # Behavior
    ///
    /// This function performs the following steps:
    /// 1. Ensures the pool has the required capability to perform price calculations.
    /// 2. Iterates over all permutations of token pairs (sell token and buy token). For each pair:
    ///    - Retrieves all possible overwrites, considering the maximum balance limit.
    ///    - Calculates the sell amount limit, considering the overwrites.
    ///    - Invokes the adapter contract's `price` function to retrieve the calculated price for
    ///      the token pair, considering the sell amount limit.
    ///    - Processes the price based on whether the `ScaledPrice` capability is present:
    ///       - If `ScaledPrice` is present, uses the price directly from the adapter contract.
    ///       - If `ScaledPrice` is absent, scales the price by adjusting for token decimals.
    ///    - Stores the calculated price in the `spot_prices` map with the token addresses as the
    ///      key.
    /// 3. Returns `Ok(())` upon successful completion or a `SimulationError` upon failure.
    ///
    /// # Usage
    ///
    /// Spot prices need to be set before attempting to retrieve prices using `spot_price`.
    ///
    /// Tip: Setting spot prices on the pool every time the pool actually changes will result in
    /// faster price fetching than if prices are only set immediately before attempting to retrieve
    /// prices.
    pub fn set_spot_prices(
        &mut self,
        tokens: &HashMap<Bytes, Token>,
    ) -> Result<(), SimulationError> {
        match self.ensure_capability(Capability::PriceFunction) {
            Ok(_) => {
                for [sell_token_address, buy_token_address] in self
                    .tokens
                    .iter()
                    .permutations(2)
                    .map(|p| [p[0], p[1]])
                {
                    let sell_token_address = bytes_to_address(sell_token_address)?;
                    let buy_token_address = bytes_to_address(buy_token_address)?;

                    let overwrites = Some(self.get_overwrites(
                        vec![sell_token_address, buy_token_address],
                        *MAX_BALANCE / U256::from(100),
                    )?);

                    let (sell_amount_limit, _) = self.get_amount_limits(
                        vec![sell_token_address, buy_token_address],
                        overwrites.clone(),
                    )?;
                    let price_result = self.adapter_contract.price(
                        &self.id,
                        sell_token_address,
                        buy_token_address,
                        vec![sell_amount_limit / U256::from(100)],
                        overwrites,
                    )?;

                    let price = if self
                        .capabilities
                        .contains(&Capability::ScaledPrice)
                    {
                        *price_result.first().ok_or_else(|| {
                            SimulationError::FatalError(
                                "Calculated price array is empty".to_string(),
                            )
                        })?
                    } else {
                        let unscaled_price = price_result.first().ok_or_else(|| {
                            SimulationError::FatalError(
                                "Calculated price array is empty".to_string(),
                            )
                        })?;
                        let sell_token_decimals = self.get_decimals(tokens, &sell_token_address)?;
                        let buy_token_decimals = self.get_decimals(tokens, &buy_token_address)?;
                        *unscaled_price * 10f64.powi(sell_token_decimals as i32) /
                            10f64.powi(buy_token_decimals as i32)
                    };

                    self.spot_prices
                        .insert((sell_token_address, buy_token_address), price);
                }
            }
            Err(SimulationError::FatalError(_)) => {
                // If the pool does not support price function, we need to calculate spot prices by
                // swapping two amounts and use the approximation to get the derivative.

                for iter_tokens in self.tokens.iter().permutations(2) {
                    let t0 = bytes_to_address(iter_tokens[0])?;
                    let t1 = bytes_to_address(iter_tokens[1])?;

                    let overwrites =
                        Some(self.get_overwrites(vec![t0, t1], *MAX_BALANCE / U256::from(100))?);

                    // Calculate the first sell amount (x1) as 1% of the maximum limit.
                    let x1 = self
                        .get_amount_limits(vec![t0, t1], overwrites.clone())?
                        .0 /
                        U256::from(100);

                    // Calculate the second sell amount (x2) as x1 + 1% of x1. 1.01% of the max
                    // limit
                    let x2 = x1 + (x1 / U256::from(100));

                    // Perform a swap for the first sell amount (x1) and retrieve the received
                    // amount (y1).
                    let y1 = self
                        .adapter_contract
                        .swap(&self.id, t0, t1, false, x1, overwrites.clone())?
                        .0
                        .received_amount;

                    // Perform a swap for the second sell amount (x2) and retrieve the received
                    // amount (y2).
                    let y2 = self
                        .adapter_contract
                        .swap(&self.id, t0, t1, false, x2, overwrites)?
                        .0
                        .received_amount;

                    let sell_token_decimals = self.get_decimals(tokens, &t0)?;
                    let buy_token_decimals = self.get_decimals(tokens, &t1)?;

                    let num = y2 - y1;
                    let den = x2 - x1;

                    // Calculate the marginal price, adjusting for token decimals.
                    let token_correction =
                        10f64.powi(sell_token_decimals as i32 - buy_token_decimals as i32);
                    let num_f64 = u256_to_f64(num)?;
                    let den_f64 = u256_to_f64(den)?;
                    if den_f64 == 0.0 {
                        return Err(SimulationError::FatalError(
                            "Failed to compute marginal price: denominator converted to 0".into(),
                        ));
                    }
                    let marginal_price = num_f64 / den_f64 * token_correction;

                    self.spot_prices
                        .insert((t0, t1), marginal_price);
                }
            }
            Err(e) => return Err(e),
        }

        Ok(())
    }

    fn get_decimals(
        &self,
        tokens: &HashMap<Bytes, Token>,
        sell_token_address: &Address,
    ) -> Result<usize, SimulationError> {
        tokens
            .get(&Bytes::from(sell_token_address.as_slice()))
            .map(|t| t.decimals as usize)
            .ok_or_else(|| {
                SimulationError::FatalError(format!(
                    "Failed to scale spot prices! Pool: {} Token 0x{:x} is not available!",
                    self.id, sell_token_address
                ))
            })
    }

    /// Retrieves the sell and buy amount limit for a given pair of tokens and the given overwrites.
    ///
    /// Attempting to swap an amount of the sell token that exceeds the sell amount limit is not
    /// advised and in most cases will result in a revert.
    ///
    /// # Arguments
    ///
    /// * `tokens` - A vec of tokens, where the first token is the sell token and the second is the
    ///   buy token. The order of tokens in the input vector is significant and determines the
    ///   direction of the price query.
    /// * `overwrites` - A hashmap of overwrites to apply to the simulation.
    ///
    /// # Returns
    ///
    /// * `Result<(U256,U256), SimulationError>` - Returns the sell and buy amount limit as a `U256`
    ///   if successful, or a `SimulationError` on failure.
    fn get_amount_limits(
        &self,
        tokens: Vec<Address>,
        overwrites: Option<HashMap<Address, HashMap<U256, U256>>>,
    ) -> Result<(U256, U256), SimulationError> {
        let limits = self
            .adapter_contract
            .get_limits(&self.id, tokens[0], tokens[1], overwrites)?;

        Ok(limits)
    }

    /// Updates the pool state.
    ///
    /// It is assumed this is called on a new block. Therefore, first the pool's overwrites cache is
    /// cleared, then the balances are updated and the spot prices are recalculated.
    ///
    /// # Arguments
    ///
    /// * `tokens` - A hashmap of token addresses to `Token` instances. This is necessary for
    ///   calculating new spot prices.
    /// * `balances` - A `Balances` instance containing all balance updates on the current block.
    fn update_pool_state(
        &mut self,
        tokens: &HashMap<Bytes, Token>,
        balances: &Balances,
    ) -> Result<(), SimulationError> {
        // clear cache
        self.adapter_contract
            .engine
            .clear_temp_storage()
            .map_err(|err| {
                SimulationError::FatalError(format!("Failed to clear temporary storage: {err:?}",))
            })?;
        self.block_lasting_overwrites.clear();

        // set balances
        if !self.balances.is_empty() {
            // Pool uses component balances for overwrites
            if let Some(bals) = balances
                .component_balances
                .get(&self.id)
            {
                // Merge delta balances with existing balances instead of replacing them
                // Prevents errors when delta balance changes do not affect all the pool tokens.
                for (token, bal) in bals {
                    let addr = bytes_to_address(token).map_err(|_| {
                        SimulationError::FatalError(format!(
                            "Invalid token address in balance update: {token:?}"
                        ))
                    })?;
                    self.balances
                        .insert(addr, U256::from_be_slice(bal));
                }
            }
        } else {
            // Pool uses contract balances for overwrites
            for contract in &self.involved_contracts {
                if let Some(bals) = balances
                    .account_balances
                    .get(&Bytes::from(contract.as_slice()))
                {
                    let contract_entry = self
                        .contract_balances
                        .entry(*contract)
                        .or_default();
                    for (token, bal) in bals {
                        let addr = bytes_to_address(token).map_err(|_| {
                            SimulationError::FatalError(format!(
                                "Invalid token address in balance update: {token:?}"
                            ))
                        })?;
                        contract_entry.insert(addr, U256::from_be_slice(bal));
                    }
                }
            }
        }

        // reset spot prices
        self.set_spot_prices(tokens)?;
        Ok(())
    }

    fn get_overwrites(
        &self,
        tokens: Vec<Address>,
        max_amount: U256,
    ) -> Result<HashMap<Address, Overwrites>, SimulationError> {
        let token_overwrites = self.get_token_overwrites(tokens, max_amount)?;

        // Merge `block_lasting_overwrites` with `token_overwrites`
        let merged_overwrites =
            self.merge(&self.block_lasting_overwrites.clone(), &token_overwrites);

        Ok(merged_overwrites)
    }

    fn get_token_overwrites(
        &self,
        tokens: Vec<Address>,
        max_amount: U256,
    ) -> Result<HashMap<Address, Overwrites>, SimulationError> {
        let sell_token = &tokens[0].clone(); //TODO: need to make it clearer from the interface
        let mut res: Vec<HashMap<Address, Overwrites>> = Vec::new();
        if !self
            .capabilities
            .contains(&Capability::TokenBalanceIndependent)
        {
            res.push(self.get_balance_overwrites()?);
        }

        let mut overwrites = TokenProxyOverwriteFactory::new(*sell_token, None);

        overwrites.set_balance(max_amount, Address::from_slice(&*EXTERNAL_ACCOUNT.0));

        // Set allowance for adapter_address to max_amount
        overwrites.set_allowance(max_amount, self.adapter_contract.address, *EXTERNAL_ACCOUNT);

        res.push(overwrites.get_overwrites());

        // Merge all overwrites into a single HashMap
        Ok(res
            .into_iter()
            .fold(HashMap::new(), |acc, overwrite| self.merge(&acc, &overwrite)))
    }

    /// Gets all balance overwrites for the pool's tokens.
    ///
    /// If the pool uses component balances, the balances are set for the balance owner (if exists)
    /// or for the pool itself. If the pool uses contract balances, the balances are set for the
    /// contracts involved in the pool.
    ///
    /// # Returns
    ///
    /// * `Result<HashMap<Address, Overwrites>, SimulationError>` - Returns a hashmap of address to
    ///   `Overwrites` if successful, or a `SimulationError` on failure.
    fn get_balance_overwrites(&self) -> Result<HashMap<Address, Overwrites>, SimulationError> {
        let mut balance_overwrites: HashMap<Address, Overwrites> = HashMap::new();

        // Use component balances for overrides
        let address = match self.balance_owner {
            Some(owner) => Some(owner),
            None if !self.contract_balances.is_empty() => None,
            None => Some(self.id.parse().map_err(|_| {
                SimulationError::FatalError(
                    "Failed to get balance overwrites: Pool ID is not an address".into(),
                )
            })?),
        };

        if let Some(address) = address {
            // Only override balances that are explicitly provided in self.balances
            // This preserves existing balances for tokens not updated in delta transitions
            for (token, bal) in &self.balances {
                let mut overwrites = TokenProxyOverwriteFactory::new(*token, None);
                overwrites.set_balance(*bal, address);
                balance_overwrites.extend(overwrites.get_overwrites());
            }
        }

        // Use contract balances for overrides (will overwrite component balances if they were set
        // for a contract we explicitly track balances for)
        for (contract, balances) in &self.contract_balances {
            for (token, balance) in balances {
                let mut overwrites = TokenProxyOverwriteFactory::new(*token, None);
                overwrites.set_balance(*balance, *contract);
                balance_overwrites.extend(overwrites.get_overwrites());
            }
        }

        // Apply disables for tokens that should not have any balance overrides
        for token in &self.disable_overwrite_tokens {
            balance_overwrites.remove(token);
        }

        Ok(balance_overwrites)
    }

    fn merge(
        &self,
        target: &HashMap<Address, Overwrites>,
        source: &HashMap<Address, Overwrites>,
    ) -> HashMap<Address, Overwrites> {
        let mut merged = target.clone();

        for (key, source_inner) in source {
            merged
                .entry(*key)
                .or_default()
                .extend(source_inner.clone());
        }

        merged
    }

    #[cfg(test)]
    pub fn get_involved_contracts(&self) -> HashSet<Address> {
        self.involved_contracts.clone()
    }

    #[cfg(test)]
    pub fn get_manual_updates(&self) -> bool {
        self.manual_updates
    }

    #[cfg(test)]
    #[deprecated]
    pub fn get_balance_owner(&self) -> Option<Address> {
        self.balance_owner
    }

    /// Get the component balances for validation purposes
    pub fn get_balances(&self) -> &HashMap<Address, U256> {
        &self.balances
    }
}

impl<D> ProtocolSim for EVMPoolState<D>
where
    D: EngineDatabaseInterface + Clone + Debug + 'static,
    <D as DatabaseRef>::Error: Debug,
    <D as EngineDatabaseInterface>::Error: Debug,
{
    fn fee(&self) -> f64 {
        todo!()
    }

    fn spot_price(&self, base: &Token, quote: &Token) -> Result<f64, SimulationError> {
        let base_address = bytes_to_address(&base.address)?;
        let quote_address = bytes_to_address(&quote.address)?;
        self.spot_prices
            .get(&(base_address, quote_address))
            .cloned()
            .ok_or(SimulationError::FatalError(format!(
                "Spot price not found for base token {base_address} and quote token {quote_address}"
            )))
    }

    fn get_amount_out(
        &self,
        amount_in: BigUint,
        token_in: &Token,
        token_out: &Token,
    ) -> Result<GetAmountOutResult, SimulationError> {
        let sell_token_address = bytes_to_address(&token_in.address)?;
        let buy_token_address = bytes_to_address(&token_out.address)?;
        let sell_amount = U256::from_be_slice(&amount_in.to_bytes_be());
        let overwrites = self.get_overwrites(
            vec![sell_token_address, buy_token_address],
            *MAX_BALANCE / U256::from(100),
        )?;
        let (sell_amount_limit, _) = self.get_amount_limits(
            vec![sell_token_address, buy_token_address],
            Some(overwrites.clone()),
        )?;
        let (sell_amount_respecting_limit, sell_amount_exceeds_limit) = if self
            .capabilities
            .contains(&Capability::HardLimits) &&
            sell_amount_limit < sell_amount
        {
            (sell_amount_limit, true)
        } else {
            (sell_amount, false)
        };

        let overwrites_with_sell_limit =
            self.get_overwrites(vec![sell_token_address, buy_token_address], sell_amount_limit)?;
        let complete_overwrites = self.merge(&overwrites, &overwrites_with_sell_limit);

        let (trade, state_changes) = self.adapter_contract.swap(
            &self.id,
            sell_token_address,
            buy_token_address,
            false,
            sell_amount_respecting_limit,
            Some(complete_overwrites),
        )?;

        let mut new_state = self.clone();

        // Apply state changes to the new state
        for (address, state_update) in state_changes {
            if let Some(storage) = state_update.storage {
                let block_overwrites = new_state
                    .block_lasting_overwrites
                    .entry(address)
                    .or_default();
                for (slot, value) in storage {
                    let slot = U256::from_str(&slot.to_string()).map_err(|_| {
                        SimulationError::FatalError("Failed to decode slot index".to_string())
                    })?;
                    let value = U256::from_str(&value.to_string()).map_err(|_| {
                        SimulationError::FatalError("Failed to decode slot overwrite".to_string())
                    })?;
                    block_overwrites.insert(slot, value);
                }
            }
        }

<<<<<<< HEAD
        // Update spot prices by querying adapter for both directions
        // We must query each direction separately because fees are applied on the sell side.
        // Using 1/price for the inverse would put the fee in the wrong place.
        if trade.received_amount > U256::ZERO {
            let tokens: HashMap<Bytes, Token> = [
                (token_in.address.clone(), token_in.clone()),
                (token_out.address.clone(), token_out.clone()),
            ]
            .into_iter()
            .collect();

            for [sell_token, buy_token] in [token_in, token_out]
                .iter()
                .permutations(2)
                .map(|p| [p[0], p[1]])
            {
                let sell_addr = bytes_to_address(&sell_token.address)?;
                let buy_addr = bytes_to_address(&buy_token.address)?;

                let overwrites = Some(new_state.get_overwrites(
                    vec![sell_addr, buy_addr],
                    *MAX_BALANCE / U256::from(100),
                )?);

                let (sell_limit, _) = new_state.get_amount_limits(
                    vec![sell_addr, buy_addr],
                    overwrites.clone(),
                )?;

                if let Ok(price_result) = new_state.adapter_contract.price(
                    &new_state.id,
                    sell_addr,
                    buy_addr,
                    vec![sell_limit / U256::from(100)],
                    overwrites,
                ) {
                    let price = if new_state.capabilities.contains(&Capability::ScaledPrice) {
                        price_result.first().cloned()
                    } else {
                        price_result.first().map(|p| {
                            let sell_dec = new_state.get_decimals(&tokens, &sell_addr).unwrap_or(18);
                            let buy_dec = new_state.get_decimals(&tokens, &buy_addr).unwrap_or(18);
                            p * 10f64.powi(sell_dec as i32) / 10f64.powi(buy_dec as i32)
                        })
                    };

                    if let Some(p) = price {
                        if p != 0.0f64 && p.is_finite() {
                            new_state.spot_prices.insert((sell_addr, buy_addr), p);
                        }
                    }
                }
            }
        }
=======
        // Update spot prices
        let tokens = HashMap::from([
            (token_in.address.clone(), token_in.clone()),
            (token_out.address.clone(), token_out.clone()),
        ]);
        let _ = new_state.set_spot_prices(&tokens);
>>>>>>> a857da84

        let buy_amount = trade.received_amount;

        if sell_amount_exceeds_limit {
            return Err(SimulationError::InvalidInput(
                format!("Sell amount exceeds limit {sell_amount_limit}"),
                Some(GetAmountOutResult::new(
                    u256_to_biguint(buy_amount),
                    u256_to_biguint(trade.gas_used),
                    Box::new(new_state.clone()),
                )),
            ));
        }
        Ok(GetAmountOutResult::new(
            u256_to_biguint(buy_amount),
            u256_to_biguint(trade.gas_used),
            Box::new(new_state.clone()),
        ))
    }

    fn get_limits(
        &self, 
        sell_token: Bytes,
        buy_token: Bytes,
    ) -> Result<(BigUint, BigUint), SimulationError> {
        let sell_token = bytes_to_address(&sell_token)?;
        let buy_token = bytes_to_address(&buy_token)?;
        let overwrites =
            self.get_overwrites(vec![sell_token, buy_token], *MAX_BALANCE / U256::from(100))?;
        let limits = self.get_amount_limits(vec![sell_token, buy_token], Some(overwrites))?;
        Ok((u256_to_biguint(limits.0), u256_to_biguint(limits.1)))
    }

    fn delta_transition(
        &mut self,
        delta: ProtocolStateDelta,
        tokens: &HashMap<Bytes, Token>,
        balances: &Balances,
    ) -> Result<(), TransitionError<String>> {
        if self.manual_updates {
            // Directly check for "update_marker" in `updated_attributes`
            if let Some(marker) = delta
                .updated_attributes
                .get("update_marker")
            {
                // Assuming `marker` is of type `Bytes`, check its value for "truthiness"
                if !marker.is_empty() && marker[0] != 0 {
                    self.update_pool_state(tokens, balances)?;
                }
            }
        } else {
            self.update_pool_state(tokens, balances)?;
        }

        Ok(())
    }

    fn clone_box(&self) -> Box<dyn ProtocolSim> {
        Box::new(self.clone())
    }

    fn as_any(&self) -> &dyn Any {
        self
    }

    fn as_any_mut(&mut self) -> &mut dyn Any {
        self
    }

    fn eq(&self, other: &dyn ProtocolSim) -> bool {
        if let Some(other_state) = other
            .as_any()
            .downcast_ref::<EVMPoolState<PreCachedDB>>()
        {
            self.id == other_state.id
        } else {
            false
        }
    }
}

#[cfg(test)]
mod tests {
    use std::default::Default;

    use num_traits::One;
    use revm::{
        primitives::KECCAK_EMPTY,
        state::{AccountInfo, Bytecode},
    };
    use serde_json::Value;
    use tycho_client::feed::BlockHeader;
    use tycho_common::models::Chain;

    use super::*;
    use crate::evm::{
        engine_db::{create_engine, SHARED_TYCHO_DB},
        protocol::vm::{
            constants::{BALANCER_V2, ERC20_PROXY_BYTECODE},
            state_builder::EVMPoolStateBuilder,
        },
        simulation::SimulationEngine,
        tycho_models::AccountUpdate,
    };

    fn dai() -> Token {
        Token::new(
            &Bytes::from_str("0x6b175474e89094c44da98b954eedeac495271d0f").unwrap(),
            "DAI",
            18,
            0,
            &[Some(10_000)],
            Chain::Ethereum,
            100,
        )
    }

    fn bal() -> Token {
        Token::new(
            &Bytes::from_str("0xba100000625a3754423978a60c9317c58a424e3d").unwrap(),
            "BAL",
            18,
            0,
            &[Some(10_000)],
            Chain::Ethereum,
            100,
        )
    }

    fn dai_addr() -> Address {
        bytes_to_address(&dai().address).unwrap()
    }

    fn bal_addr() -> Address {
        bytes_to_address(&bal().address).unwrap()
    }

    async fn setup_pool_state() -> EVMPoolState<PreCachedDB> {
        let data_str = include_str!("assets/balancer_contract_storage_block_20463609.json");
        let data: Value = serde_json::from_str(data_str).expect("Failed to parse JSON");

        let accounts: Vec<AccountUpdate> = serde_json::from_value(data["accounts"].clone())
            .expect("Expected accounts to match AccountUpdate structure");

        let db = SHARED_TYCHO_DB.clone();
        let engine: SimulationEngine<_> = create_engine(db.clone(), false).unwrap();

        let block = BlockHeader {
            number: 20463609,
            hash: Bytes::from_str(
                "0x4315fd1afc25cc2ebc72029c543293f9fd833eeb305e2e30159459c827733b1b",
            )
            .unwrap(),
            timestamp: 1722875891,
            ..Default::default()
        };

        for account in accounts.clone() {
            engine
                .state
                .init_account(
                    account.address,
                    AccountInfo {
                        balance: account.balance.unwrap_or_default(),
                        nonce: 0u64,
                        code_hash: KECCAK_EMPTY,
                        code: account
                            .code
                            .clone()
                            .map(|arg0: Vec<u8>| Bytecode::new_raw(arg0.into())),
                    },
                    None,
                    false,
                )
                .expect("Failed to initialize account");
        }
        db.update(accounts, Some(block))
            .unwrap();

        let tokens = vec![dai().address, bal().address];
        for token in &tokens {
            engine
                .state
                .init_account(
                    bytes_to_address(token).unwrap(),
                    AccountInfo {
                        balance: U256::from(0),
                        nonce: 0,
                        code_hash: KECCAK_EMPTY,
                        code: Some(Bytecode::new_raw(ERC20_PROXY_BYTECODE.into())),
                    },
                    None,
                    true,
                )
                .expect("Failed to initialize account");
        }

        let block = BlockHeader {
            number: 18485417,
            hash: Bytes::from_str(
                "0x28d41d40f2ac275a4f5f621a636b9016b527d11d37d610a45ac3a821346ebf8c",
            )
            .expect("Invalid block hash"),
            timestamp: 0,
            ..Default::default()
        };
        db.update(vec![], Some(block.clone()))
            .unwrap();

        let pool_id: String =
            "0x4626d81b3a1711beb79f4cecff2413886d461677000200000000000000000011".into();

        let stateless_contracts = HashMap::from([(
            String::from("0x3de27efa2f1aa663ae5d458857e731c129069f29"),
            Some(Vec::new()),
        )]);

        let balances = HashMap::from([
            (dai_addr(), U256::from_str("178754012737301807104").unwrap()),
            (bal_addr(), U256::from_str("91082987763369885696").unwrap()),
        ]);
        let adapter_address =
            Address::from_str("0xA2C5C98A892fD6656a7F39A2f63228C0Bc846270").unwrap();

        EVMPoolStateBuilder::new(pool_id, tokens, adapter_address)
            .balances(balances)
            .balance_owner(Address::from_str("0xBA12222222228d8Ba445958a75a0704d566BF2C8").unwrap())
            .adapter_contract_bytecode(Bytecode::new_raw(BALANCER_V2.into()))
            .stateless_contracts(stateless_contracts)
            .build(SHARED_TYCHO_DB.clone())
            .await
            .expect("Failed to build pool state")
    }

    #[tokio::test]
    async fn test_init() {
        // Clear DB from this test to prevent interference from other tests
        SHARED_TYCHO_DB
            .clear()
            .expect("Failed to cleared SHARED TX");
        let pool_state = setup_pool_state().await;

        let expected_capabilities = vec![
            Capability::SellSide,
            Capability::BuySide,
            Capability::PriceFunction,
            Capability::HardLimits,
        ]
        .into_iter()
        .collect::<HashSet<_>>();

        let capabilities_adapter_contract = pool_state
            .adapter_contract
            .get_capabilities(
                &pool_state.id,
                bytes_to_address(&pool_state.tokens[0]).unwrap(),
                bytes_to_address(&pool_state.tokens[1]).unwrap(),
            )
            .unwrap();

        assert_eq!(capabilities_adapter_contract, expected_capabilities.clone());

        let capabilities_state = pool_state.clone().capabilities;

        assert_eq!(capabilities_state, expected_capabilities.clone());

        for capability in expected_capabilities.clone() {
            assert!(pool_state
                .clone()
                .ensure_capability(capability)
                .is_ok());
        }

        assert!(pool_state
            .clone()
            .ensure_capability(Capability::MarginalPrice)
            .is_err());

        // Verify all tokens are initialized in the engine
        let engine_accounts = pool_state
            .adapter_contract
            .engine
            .state
            .clone()
            .get_account_storage()
            .expect("Failed to get account storage");
        for token in pool_state.tokens.clone() {
            let account = engine_accounts
                .get_account_info(&bytes_to_address(&token).unwrap())
                .unwrap();
            assert_eq!(account.balance, U256::from(0));
            assert_eq!(account.nonce, 0u64);
            assert_eq!(account.code_hash, KECCAK_EMPTY);
            assert!(account.code.is_some());
        }

        // Verify external account is initialized in the engine
        let external_account = engine_accounts
            .get_account_info(&EXTERNAL_ACCOUNT)
            .unwrap();
        assert_eq!(external_account.balance, U256::from(*MAX_BALANCE));
        assert_eq!(external_account.nonce, 0u64);
        assert_eq!(external_account.code_hash, KECCAK_EMPTY);
        assert!(external_account.code.is_none());
    }

    #[tokio::test]
    async fn test_get_amount_out() -> Result<(), Box<dyn std::error::Error>> {
        let pool_state = setup_pool_state().await;

        let result = pool_state
            .get_amount_out(BigUint::from_str("1000000000000000000").unwrap(), &dai(), &bal())
            .unwrap();
        let new_state = result
            .new_state
            .as_any()
            .downcast_ref::<EVMPoolState<PreCachedDB>>()
            .unwrap();
        assert_eq!(result.amount, BigUint::from_str("137780051463393923").unwrap());
        assert_ne!(new_state.spot_prices, pool_state.spot_prices);
        assert!(pool_state
            .block_lasting_overwrites
            .is_empty());
        Ok(())
    }

    #[tokio::test]
    async fn test_sequential_get_amount_outs() {
        let pool_state = setup_pool_state().await;

        let result = pool_state
            .get_amount_out(BigUint::from_str("1000000000000000000").unwrap(), &dai(), &bal())
            .unwrap();
        let new_state = result
            .new_state
            .as_any()
            .downcast_ref::<EVMPoolState<PreCachedDB>>()
            .unwrap();
        assert_eq!(result.amount, BigUint::from_str("137780051463393923").unwrap());
        assert_ne!(new_state.spot_prices, pool_state.spot_prices);

        let new_result = new_state
            .get_amount_out(BigUint::from_str("1000000000000000000").unwrap(), &dai(), &bal())
            .unwrap();
        let new_state_second_swap = new_result
            .new_state
            .as_any()
            .downcast_ref::<EVMPoolState<PreCachedDB>>()
            .unwrap();

        assert_eq!(new_result.amount, BigUint::from_str("136964651490065626").unwrap());
        assert_ne!(new_state_second_swap.spot_prices, new_state.spot_prices);
    }

    #[tokio::test]
    async fn test_get_amount_out_dust() {
        let pool_state = setup_pool_state().await;

        let result = pool_state
            .get_amount_out(BigUint::one(), &dai(), &bal())
            .unwrap();

        let _ = result
            .new_state
            .as_any()
            .downcast_ref::<EVMPoolState<PreCachedDB>>()
            .unwrap();
        assert_eq!(result.amount, BigUint::ZERO);
    }

    #[tokio::test]
    async fn test_get_amount_out_sell_limit() {
        let pool_state = setup_pool_state().await;

        let result = pool_state.get_amount_out(
            // sell limit is 100279494253364362835
            BigUint::from_str("100379494253364362835").unwrap(),
            &dai(),
            &bal(),
        );

        assert!(result.is_err());

        match result {
            Err(SimulationError::InvalidInput(msg1, amount_out_result)) => {
                assert_eq!(msg1, "Sell amount exceeds limit 100279494253364362835");
                assert!(amount_out_result.is_some());
            }
            _ => panic!("Test failed: was expecting an Err(SimulationError::RetryDifferentInput(_, _)) value"),
        }
    }

    #[tokio::test]
    async fn test_get_amount_limits() {
        let pool_state = setup_pool_state().await;

        let overwrites = pool_state
            .get_overwrites(
                vec![
                    bytes_to_address(&pool_state.tokens[0]).unwrap(),
                    bytes_to_address(&pool_state.tokens[1]).unwrap(),
                ],
                *MAX_BALANCE / U256::from(100),
            )
            .unwrap();
        let (dai_limit, _) = pool_state
            .get_amount_limits(vec![dai_addr(), bal_addr()], Some(overwrites.clone()))
            .unwrap();
        assert_eq!(dai_limit, U256::from_str("100279494253364362835").unwrap());

        let (bal_limit, _) = pool_state
            .get_amount_limits(
                vec![
                    bytes_to_address(&pool_state.tokens[1]).unwrap(),
                    bytes_to_address(&pool_state.tokens[0]).unwrap(),
                ],
                Some(overwrites),
            )
            .unwrap();
        assert_eq!(bal_limit, U256::from_str("13997408640689987484").unwrap());
    }

    #[tokio::test]
    async fn test_set_spot_prices() {
        let mut pool_state = setup_pool_state().await;

        pool_state
            .set_spot_prices(
                &vec![bal(), dai()]
                    .into_iter()
                    .map(|t| (t.address.clone(), t))
                    .collect(),
            )
            .unwrap();

        let dai_bal_spot_price = pool_state
            .spot_prices
            .get(&(
                bytes_to_address(&pool_state.tokens[0]).unwrap(),
                bytes_to_address(&pool_state.tokens[1]).unwrap(),
            ))
            .unwrap();
        let bal_dai_spot_price = pool_state
            .spot_prices
            .get(&(
                bytes_to_address(&pool_state.tokens[1]).unwrap(),
                bytes_to_address(&pool_state.tokens[0]).unwrap(),
            ))
            .unwrap();
        assert_eq!(dai_bal_spot_price, &0.137_778_914_319_047_9);
        assert_eq!(bal_dai_spot_price, &7.071_503_245_428_246);
    }

    #[tokio::test]
    async fn test_set_spot_prices_without_capability() {
        // Tests set Spot Prices functions when the pool doesn't have PriceFunction capability
        let mut pool_state = setup_pool_state().await;

        pool_state
            .capabilities
            .remove(&Capability::PriceFunction);

        pool_state
            .set_spot_prices(
                &vec![bal(), dai()]
                    .into_iter()
                    .map(|t| (t.address.clone(), t))
                    .collect(),
            )
            .unwrap();

        let dai_bal_spot_price = pool_state
            .spot_prices
            .get(&(
                bytes_to_address(&pool_state.tokens[0]).unwrap(),
                bytes_to_address(&pool_state.tokens[1]).unwrap(),
            ))
            .unwrap();
        let bal_dai_spot_price = pool_state
            .spot_prices
            .get(&(
                bytes_to_address(&pool_state.tokens[1]).unwrap(),
                bytes_to_address(&pool_state.tokens[0]).unwrap(),
            ))
            .unwrap();
        assert_eq!(dai_bal_spot_price, &0.13736685496467538);
        assert_eq!(bal_dai_spot_price, &7.050354297665408);
    }

    #[tokio::test]
    async fn test_get_balance_overwrites_with_component_balances() {
        let pool_state: EVMPoolState<PreCachedDB> = setup_pool_state().await;

        let overwrites = pool_state
            .get_balance_overwrites()
            .unwrap();

        let dai_address = dai_addr();
        let bal_address = bal_addr();
        assert!(overwrites.contains_key(&dai_address));
        assert!(overwrites.contains_key(&bal_address));
    }

    #[tokio::test]
    async fn test_get_balance_overwrites_with_contract_balances() {
        let mut pool_state: EVMPoolState<PreCachedDB> = setup_pool_state().await;

        let contract_address =
            Address::from_str("0xBA12222222228d8Ba445958a75a0704d566BF2C8").unwrap();

        // Ensure no component balances are used
        pool_state.balances.clear();
        pool_state.balance_owner = None;

        // Set contract balances
        let dai_address = dai_addr();
        let bal_address = bal_addr();
        pool_state.contract_balances = HashMap::from([(
            contract_address,
            HashMap::from([
                (dai_address, U256::from_str("7500000000000000000000").unwrap()), // 7500 DAI
                (bal_address, U256::from_str("1500000000000000000000").unwrap()), // 1500 BAL
            ]),
        )]);

        let overwrites = pool_state
            .get_balance_overwrites()
            .unwrap();

        assert!(overwrites.contains_key(&dai_address));
        assert!(overwrites.contains_key(&bal_address));
    }

    #[tokio::test]
    async fn test_balance_merging_during_delta_transition() {
        use std::str::FromStr;

        let mut pool_state = setup_pool_state().await;
        let pool_id = pool_state.id.clone();

        // Test the balance merging logic more directly
        // Setup initial balances including DAI and BAL (which the pool already knows about)
        let dai_addr = dai_addr();
        let bal_addr = bal_addr();
        let new_token = Address::from_str("0xc02aaa39b223fe8d0a0e5c4f27ead9083c756cc2").unwrap(); // WETH

        // Clear and setup clean initial state
        pool_state.balances.clear();
        pool_state
            .balances
            .insert(dai_addr, U256::from(1000000000u64));
        pool_state
            .balances
            .insert(bal_addr, U256::from(2000000000u64));
        pool_state
            .balances
            .insert(new_token, U256::from(3000000000u64));

        // Create tokens mapping including the existing DAI and BAL
        let mut tokens = HashMap::new();
        tokens.insert(dai().address.clone(), dai());
        tokens.insert(bal().address.clone(), bal());

        // Simulate a delta transition with only DAI balance update (missing BAL and new_token)
        let mut component_balances = HashMap::new();
        let mut delta_balances = HashMap::new();
        // Only update DAI balance, leave others unchanged in delta
        delta_balances.insert(dai().address.clone(), Bytes::from(vec![0x77, 0x35, 0x94, 0x00])); // 2000000000 (updated value)
        component_balances.insert(pool_id.clone(), delta_balances);

        let balances = Balances { component_balances, account_balances: HashMap::new() };

        // Record initial balance count
        let initial_balance_count = pool_state.balances.len();
        assert_eq!(initial_balance_count, 3);

        // Apply delta transition
        pool_state
            .update_pool_state(&tokens, &balances)
            .unwrap();

        // Verify that all 3 balances are preserved (BAL and new_token should still be there)
        assert_eq!(
            pool_state.balances.len(),
            3,
            "All balances should be preserved after delta transition"
        );
        assert!(
            pool_state
                .balances
                .contains_key(&dai_addr),
            "DAI balance should be present"
        );
        assert!(
            pool_state
                .balances
                .contains_key(&bal_addr),
            "BAL balance should be present"
        );
        assert!(
            pool_state
                .balances
                .contains_key(&new_token),
            "New token balance should be preserved from before delta"
        );

        // Verify that updated token (DAI) has new value
        assert_eq!(
            pool_state.balances[&dai_addr],
            U256::from(2000000000u64),
            "DAI balance should be updated"
        );

        // Verify that non-updated tokens retain their original values
        assert_eq!(
            pool_state.balances[&bal_addr],
            U256::from(2000000000u64),
            "BAL balance should be unchanged"
        );
        assert_eq!(
            pool_state.balances[&new_token],
            U256::from(3000000000u64),
            "New token balance should be unchanged"
        );
    }
}<|MERGE_RESOLUTION|>--- conflicted
+++ resolved
@@ -637,69 +637,12 @@
             }
         }
 
-<<<<<<< HEAD
-        // Update spot prices by querying adapter for both directions
-        // We must query each direction separately because fees are applied on the sell side.
-        // Using 1/price for the inverse would put the fee in the wrong place.
-        if trade.received_amount > U256::ZERO {
-            let tokens: HashMap<Bytes, Token> = [
-                (token_in.address.clone(), token_in.clone()),
-                (token_out.address.clone(), token_out.clone()),
-            ]
-            .into_iter()
-            .collect();
-
-            for [sell_token, buy_token] in [token_in, token_out]
-                .iter()
-                .permutations(2)
-                .map(|p| [p[0], p[1]])
-            {
-                let sell_addr = bytes_to_address(&sell_token.address)?;
-                let buy_addr = bytes_to_address(&buy_token.address)?;
-
-                let overwrites = Some(new_state.get_overwrites(
-                    vec![sell_addr, buy_addr],
-                    *MAX_BALANCE / U256::from(100),
-                )?);
-
-                let (sell_limit, _) = new_state.get_amount_limits(
-                    vec![sell_addr, buy_addr],
-                    overwrites.clone(),
-                )?;
-
-                if let Ok(price_result) = new_state.adapter_contract.price(
-                    &new_state.id,
-                    sell_addr,
-                    buy_addr,
-                    vec![sell_limit / U256::from(100)],
-                    overwrites,
-                ) {
-                    let price = if new_state.capabilities.contains(&Capability::ScaledPrice) {
-                        price_result.first().cloned()
-                    } else {
-                        price_result.first().map(|p| {
-                            let sell_dec = new_state.get_decimals(&tokens, &sell_addr).unwrap_or(18);
-                            let buy_dec = new_state.get_decimals(&tokens, &buy_addr).unwrap_or(18);
-                            p * 10f64.powi(sell_dec as i32) / 10f64.powi(buy_dec as i32)
-                        })
-                    };
-
-                    if let Some(p) = price {
-                        if p != 0.0f64 && p.is_finite() {
-                            new_state.spot_prices.insert((sell_addr, buy_addr), p);
-                        }
-                    }
-                }
-            }
-        }
-=======
         // Update spot prices
         let tokens = HashMap::from([
             (token_in.address.clone(), token_in.clone()),
             (token_out.address.clone(), token_out.clone()),
         ]);
         let _ = new_state.set_spot_prices(&tokens);
->>>>>>> a857da84
 
         let buy_amount = trade.received_amount;
 
