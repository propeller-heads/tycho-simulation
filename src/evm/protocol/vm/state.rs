#![allow(deprecated)]
use std::{
    any::Any,
    collections::{HashMap, HashSet},
    fmt::Debug,
    str::FromStr,
};

use alloy_primitives::{Address, U256};
use itertools::Itertools;
use num_bigint::BigUint;
use revm::DatabaseRef;
use tycho_core::{dto::ProtocolStateDelta, Bytes};

use super::{
    constants::{EXTERNAL_ACCOUNT, MAX_BALANCE},
    erc20_token::{ERC20OverwriteFactory, ERC20Slots, Overwrites},
    models::Capability,
    tycho_simulation_contract::TychoSimulationContract,
};
use crate::{
    evm::{
        engine_db::{
            engine_db_interface::EngineDatabaseInterface, simulation_db::BlockHeader,
            tycho_db::PreCachedDB,
        },
        protocol::{u256_num::u256_to_biguint, utils::bytes_to_address},
        ContractCompiler, SlotId,
    },
    models::{Balances, Token},
    protocol::{
        errors::{SimulationError, TransitionError},
        models::GetAmountOutResult,
        state::ProtocolSim,
    },
};

#[derive(Clone, Debug)]
pub struct EVMPoolState<D: EngineDatabaseInterface + Clone + Debug>
where
    <D as DatabaseRef>::Error: Debug,
    <D as EngineDatabaseInterface>::Error: Debug,
{
    /// The pool's identifier
    pub id: String,
    /// The pool's token's addresses
    pub tokens: Vec<Bytes>,
    /// The current block, will be used to set vm context
<<<<<<< HEAD
    pub block: BlockHeader,
    /// The pool's token balances
    pub balances: HashMap<Address, U256>,
=======
    block: BlockHeader,
    /// The pool's component balances.
    balances: HashMap<Address, U256>,
>>>>>>> 6e64f68e
    /// The contract address for where protocol balances are stored (i.e. a vault contract).
    /// If given, balances will be overwritten here instead of on the pool contract during
    /// simulations. This has been deprecated in favor of `contract_balances`.
    #[deprecated(note = "Use contract_balances instead")]
    balance_owner: Option<Address>,
    /// Spot prices of the pool by token pair
    spot_prices: HashMap<(Address, Address), f64>,
    /// The supported capabilities of this pool
    pub capabilities: HashSet<Capability>,
    /// Storage overwrites that will be applied to all simulations. They will be cleared
    /// when ``update_pool_state`` is called, i.e. usually at each block. Hence, the name.
    block_lasting_overwrites: HashMap<Address, Overwrites>,
    /// A set of all contract addresses involved in the simulation of this pool.
    involved_contracts: HashSet<Address>,
    /// A map of contracts to their token balances.
    contract_balances: HashMap<Address, HashMap<Address, U256>>,
    /// Allows the specification of custom storage slots for token allowances and
    /// balances. This is particularly useful for token contracts involved in protocol
    /// logic that extends beyond simple transfer functionality.
    /// Each entry also specify the compiler with which the target contract was compiled. This is
    /// later used to compute storage slot for maps.
    token_storage_slots: HashMap<Address, (ERC20Slots, ContractCompiler)>,
    /// Indicates if the protocol uses custom update rules and requires update
    /// triggers to recalculate spot prices ect. Default is to update on all changes on
    /// the pool.
    manual_updates: bool,
    /// The adapter contract. This is used to interact with the protocol when running simulations
    adapter_contract: TychoSimulationContract<D>,
}

impl<D> EVMPoolState<D>
where
    D: EngineDatabaseInterface + Clone + Debug + 'static,
    <D as DatabaseRef>::Error: Debug,
    <D as EngineDatabaseInterface>::Error: Debug,
{
    /// Creates a new instance of `EVMPoolState` with the given attributes, with the ability to
    /// simulate a protocol-agnostic transaction.
    ///
    /// See struct definition of `EVMPoolState` for attribute explanations.
    #[allow(clippy::too_many_arguments)]
    pub fn new(
        id: String,
        tokens: Vec<Bytes>,
        block: BlockHeader,
        component_balances: HashMap<Address, U256>,
        balance_owner: Option<Address>,
        contract_balances: HashMap<Address, HashMap<Address, U256>>,
        spot_prices: HashMap<(Address, Address), f64>,
        capabilities: HashSet<Capability>,
        block_lasting_overwrites: HashMap<Address, Overwrites>,
        involved_contracts: HashSet<Address>,
        token_storage_slots: HashMap<Address, (ERC20Slots, ContractCompiler)>,
        manual_updates: bool,
        adapter_contract: TychoSimulationContract<D>,
    ) -> Self {
        Self {
            id,
            tokens,
            block,
            balances: component_balances,
            balance_owner,
            spot_prices,
            capabilities,
            block_lasting_overwrites,
            involved_contracts,
            contract_balances,
            token_storage_slots,
            manual_updates,
            adapter_contract,
        }
    }

    /// Ensures the pool supports the given capability
    ///
    /// # Arguments
    ///
    /// * `capability` - The capability that we would like to check for.
    ///
    /// # Returns
    ///
    /// * `Result<(), SimulationError>` - Returns `Ok(())` if the capability is supported, or a
    ///   `SimulationError` otherwise.
    fn ensure_capability(&self, capability: Capability) -> Result<(), SimulationError> {
        if !self.capabilities.contains(&capability) {
            return Err(SimulationError::FatalError(format!(
                "capability {:?} not supported",
                capability.to_string()
            )));
        }
        Ok(())
    }
    /// Sets the spot prices for a pool for all possible pairs of the given tokens.
    ///
    /// # Arguments
    ///
    /// * `tokens` - A hashmap of `Token` instances representing the tokens to calculate spot prices
    ///   for.
    ///
    /// # Returns
    ///
    /// * `Result<(), SimulationError>` - Returns `Ok(())` if the spot prices are successfully set,
    ///   or a `SimulationError` if an error occurs during the calculation or processing.
    ///
    /// # Behavior
    ///
    /// This function performs the following steps:
    /// 1. Ensures the pool has the required capability to perform price calculations.
    /// 2. Iterates over all permutations of token pairs (sell token and buy token). For each pair:
    ///    - Retrieves all possible overwrites, considering the maximum balance limit.
    ///    - Calculates the sell amount limit, considering the overwrites.
    ///    - Invokes the adapter contract's `price` function to retrieve the calculated price for
    ///      the token pair, considering the sell amount limit.
    ///    - Processes the price based on whether the `ScaledPrice` capability is present:
    ///       - If `ScaledPrice` is present, uses the price directly from the adapter contract.
    ///       - If `ScaledPrice` is absent, scales the price by adjusting for token decimals.
    ///    - Stores the calculated price in the `spot_prices` map with the token addresses as the
    ///      key.
    /// 3. Returns `Ok(())` upon successful completion or a `SimulationError` upon failure.
    ///
    /// # Usage
    ///
    /// Spot prices need to be set before attempting to retrieve prices using `spot_price`.
    ///
    /// Tip: Setting spot prices on the pool every time the pool actually changes will result in
    /// faster price fetching than if prices are only set immediately before attempting to retrieve
    /// prices.
    pub fn set_spot_prices(
        &mut self,
        tokens: &HashMap<Bytes, Token>,
    ) -> Result<(), SimulationError> {
        self.ensure_capability(Capability::PriceFunction)?;
        for [sell_token_address, buy_token_address] in self
            .tokens
            .iter()
            .permutations(2)
            .map(|p| [p[0], p[1]])
        {
            let sell_token_address = bytes_to_address(sell_token_address)?;
            let buy_token_address = bytes_to_address(buy_token_address)?;
            let overwrites = Some(self.get_overwrites(
                vec![sell_token_address, buy_token_address],
                *MAX_BALANCE / U256::from(100),
            )?);
            let sell_amount_limit = self.get_sell_amount_limit(
                vec![sell_token_address, buy_token_address],
                overwrites.clone(),
            )?;
            let price_result = self.adapter_contract.price(
                &self.id,
                sell_token_address,
                buy_token_address,
                vec![sell_amount_limit / U256::from(100)],
                self.block.number,
                overwrites,
            )?;

            let price = if self
                .capabilities
                .contains(&Capability::ScaledPrice)
            {
                *price_result.first().ok_or_else(|| {
                    SimulationError::FatalError("Calculated price array is empty".to_string())
                })?
            } else {
                let unscaled_price = price_result.first().ok_or_else(|| {
                    SimulationError::FatalError("Calculated price array is empty".to_string())
                })?;
                let sell_token_decimals = self.get_decimals(tokens, &sell_token_address)?;
                let buy_token_decimals = self.get_decimals(tokens, &buy_token_address)?;
                *unscaled_price * 10f64.powi(sell_token_decimals as i32) /
                    10f64.powi(buy_token_decimals as i32)
            };

            self.spot_prices
                .insert((sell_token_address, buy_token_address), price);
        }
        Ok(())
    }

    fn get_decimals(
        &self,
        tokens: &HashMap<Bytes, Token>,
        sell_token_address: &Address,
    ) -> Result<usize, SimulationError> {
        tokens
            .get(&Bytes::from(sell_token_address.as_slice()))
            .map(|t| t.decimals)
            .ok_or_else(|| {
                SimulationError::FatalError(format!(
                    "Failed to scale spot prices! Pool: {} Token 0x{:x} is not available!",
                    self.id, sell_token_address
                ))
            })
    }

    /// Retrieves the sell amount limit for a given pair of tokens and the given overwrites.
    ///
    /// Attempting to swap an amount of the sell token that exceeds the sell amount limit will
    /// result in a revert.
    ///
    /// # Arguments
    ///
    /// * `tokens` - A vec of tokens, where the first token is the sell token and the second is the
    ///   buy token. The order of tokens in the input vector is significant and determines the
    ///   direction of the price query.
    /// * `overwrites` - A hashmap of overwrites to apply to the simulation.
    ///
    /// # Returns
    ///
    /// * `Result<U256, SimulationError>` - Returns the sell amount limit as a `U256` if successful,
    ///   or a `SimulationError` on failure.
    fn get_sell_amount_limit(
        &self,
        tokens: Vec<Address>,
        overwrites: Option<HashMap<Address, HashMap<U256, U256>>>,
    ) -> Result<U256, SimulationError> {
        let limits = self.adapter_contract.get_limits(
            &self.id,
            tokens[0],
            tokens[1],
            self.block.number,
            overwrites,
        );

        Ok(limits?.0)
    }

    /// Updates the pool state.
    ///
    /// It is assumed this is called on a new block. Therefore, first the pool's overwrites cache is
    /// cleared, then the balances are updated and the spot prices are recalculated.
    ///
    /// # Arguments
    ///
    /// * `tokens` - A hashmap of token addresses to `Token` instances. This is necessary for
    ///   calculating new spot prices.
    /// * `balances` - A `Balances` instance containing all balance updates on the current block.
    fn update_pool_state(
        &mut self,
        tokens: &HashMap<Bytes, Token>,
        balances: &Balances,
    ) -> Result<(), SimulationError> {
        // clear cache
        self.adapter_contract
            .engine
            .clear_temp_storage();
        self.block_lasting_overwrites.clear();

        // set balances
        if !self.balances.is_empty() {
            // Pool uses component balances for overwrites
            if let Some(bals) = balances
                .component_balances
                .get(&self.id)
            {
                self.balances = bals
                    .iter()
                    .map(|(token, bal)| {
                        let addr = bytes_to_address(token).map_err(|_| {
                            SimulationError::FatalError(format!(
                                "Invalid token address in balance update: {:?}",
                                token
                            ))
                        })?;
                        Ok((addr, U256::from_be_slice(bal)))
                    })
                    .collect::<Result<HashMap<_, _>, SimulationError>>()?;
            }
        } else {
            // Pool uses contract balances for overwrites
            for contract in &self.involved_contracts {
                if let Some(bals) = balances
                    .account_balances
                    .get(&Bytes::from(contract.as_slice()))
                {
                    let contract_entry = self
                        .contract_balances
                        .entry(*contract)
                        .or_default();
                    for (token, bal) in bals {
                        let addr = bytes_to_address(token).map_err(|_| {
                            SimulationError::FatalError(format!(
                                "Invalid token address in balance update: {:?}",
                                token
                            ))
                        })?;
                        contract_entry.insert(addr, U256::from_be_slice(bal));
                    }
                }
            }
        }

        // reset spot prices
        self.set_spot_prices(tokens)?;
        Ok(())
    }

    fn get_overwrites(
        &self,
        tokens: Vec<Address>,
        max_amount: U256,
    ) -> Result<HashMap<Address, Overwrites>, SimulationError> {
        let token_overwrites = self.get_token_overwrites(tokens, max_amount)?;

        // Merge `block_lasting_overwrites` with `token_overwrites`
        let merged_overwrites =
            self.merge(&self.block_lasting_overwrites.clone(), &token_overwrites);

        Ok(merged_overwrites)
    }

    fn get_token_overwrites(
        &self,
        tokens: Vec<Address>,
        max_amount: U256,
    ) -> Result<HashMap<Address, Overwrites>, SimulationError> {
        let sell_token = &tokens[0].clone(); //TODO: need to make it clearer from the interface
        let mut res: Vec<HashMap<Address, Overwrites>> = Vec::new();
        if !self
            .capabilities
            .contains(&Capability::TokenBalanceIndependent)
        {
            res.push(self.get_balance_overwrites()?);
        }

        let (slots, compiler) = self
            .token_storage_slots
            .get(sell_token)
            .cloned()
            .unwrap_or((
                ERC20Slots::new(SlotId::from(0), SlotId::from(1)),
                ContractCompiler::Solidity,
            ));

        let mut overwrites = ERC20OverwriteFactory::new(*sell_token, slots.clone(), compiler);

        overwrites.set_balance(max_amount, Address::from_slice(&*EXTERNAL_ACCOUNT.0));

        // Set allowance for adapter_address to max_amount
        overwrites.set_allowance(max_amount, self.adapter_contract.address, *EXTERNAL_ACCOUNT);

        res.push(overwrites.get_overwrites());

        // Merge all overwrites into a single HashMap
        Ok(res
            .into_iter()
            .fold(HashMap::new(), |acc, overwrite| self.merge(&acc, &overwrite)))
    }

    /// Gets all balance overwrites for the pool's tokens.
    ///
    /// If the pool uses component balances, the balances are set for the balance owner (if exists)
    /// or for the pool itself. If the pool uses contract balances, the balances are set for the
    /// contracts involved in the pool.
    ///
    /// # Returns
    ///
    /// * `Result<HashMap<Address, Overwrites>, SimulationError>` - Returns a hashmap of address to
    ///   `Overwrites` if successful, or a `SimulationError` on failure.
    fn get_balance_overwrites(&self) -> Result<HashMap<Address, Overwrites>, SimulationError> {
        let mut balance_overwrites: HashMap<Address, Overwrites> = HashMap::new();

        // Use component balances for overrides
        let address = match self.balance_owner {
            Some(owner) => Some(owner),
            None if !self.contract_balances.is_empty() => None,
            None => Some(self.id.parse().map_err(|_| {
                SimulationError::FatalError(
                    "Failed to get balance overwrites: Pool ID is not an address".into(),
                )
            })?),
        };
        if let Some(address) = address {
            for (token, bal) in &self.balances {
                let (slots, compiler) = if self.involved_contracts.contains(token) {
                    self.token_storage_slots
                        .get(token)
                        .cloned()
                        .ok_or_else(|| {
                            SimulationError::FatalError(
                                "Failed to get balance overwrites: Token storage slots not found"
                                    .into(),
                            )
                        })?
                } else {
                    (ERC20Slots::new(SlotId::from(0), SlotId::from(1)), ContractCompiler::Solidity)
                };

                let mut overwrites = ERC20OverwriteFactory::new(*token, slots, compiler);
                overwrites.set_balance(*bal, address);
                balance_overwrites.extend(overwrites.get_overwrites());
            }
        }

        // Use contract balances for overrides (will overwrite component balances if they were set
        // for a contract we explicitly track balances for)
        for (contract, balances) in &self.contract_balances {
            for (token, balance) in balances {
                let (slots, compiler) = self
                    .token_storage_slots
                    .get(token)
                    .cloned()
                    .unwrap_or((
                        ERC20Slots::new(SlotId::from(0), SlotId::from(1)),
                        ContractCompiler::Solidity,
                    ));

                let mut overwrites = ERC20OverwriteFactory::new(*token, slots, compiler);
                overwrites.set_balance(*balance, *contract);
                balance_overwrites.extend(overwrites.get_overwrites());
            }
        }

        Ok(balance_overwrites)
    }

    fn merge(
        &self,
        target: &HashMap<Address, Overwrites>,
        source: &HashMap<Address, Overwrites>,
    ) -> HashMap<Address, Overwrites> {
        let mut merged = target.clone();

        for (key, source_inner) in source {
            merged
                .entry(*key)
                .or_default()
                .extend(source_inner.clone());
        }

        merged
    }

    #[cfg(test)]
    pub fn get_involved_contracts(&self) -> HashSet<Address> {
        self.involved_contracts.clone()
    }

    #[cfg(test)]
    pub fn get_manual_updates(&self) -> bool {
        self.manual_updates
    }

    #[cfg(test)]
    #[deprecated]
    pub fn get_balance_owner(&self) -> Option<Address> {
        self.balance_owner
    }
}

impl<D> ProtocolSim for EVMPoolState<D>
where
    D: EngineDatabaseInterface + Clone + Debug + 'static,
    <D as DatabaseRef>::Error: Debug,
    <D as EngineDatabaseInterface>::Error: Debug,
{
    fn fee(&self) -> f64 {
        todo!()
    }

    fn spot_price(&self, base: &Token, quote: &Token) -> Result<f64, SimulationError> {
        let base_address = bytes_to_address(&base.address)?;
        let quote_address = bytes_to_address(&quote.address)?;
        self.spot_prices
            .get(&(base_address, quote_address))
            .cloned()
            .ok_or(SimulationError::FatalError(format!(
                "Spot price not found for base token {} and quote token {}",
                base_address, quote_address
            )))
    }

    fn get_amount_out(
        &self,
        amount_in: BigUint,
        token_in: &Token,
        token_out: &Token,
    ) -> Result<GetAmountOutResult, SimulationError> {
        let sell_token_address = bytes_to_address(&token_in.address)?;
        let buy_token_address = bytes_to_address(&token_out.address)?;
        let sell_amount = U256::from_be_slice(&amount_in.to_bytes_be());
        let overwrites = self.get_overwrites(
            vec![sell_token_address, buy_token_address],
            U256::from_be_slice(&(*MAX_BALANCE / U256::from(100)).to_be_bytes::<32>()),
        )?;
        let sell_amount_limit = self.get_sell_amount_limit(
            vec![sell_token_address, buy_token_address],
            Some(overwrites.clone()),
        )?;
        let (sell_amount_respecting_limit, sell_amount_exceeds_limit) = if self
            .capabilities
            .contains(&Capability::HardLimits) &&
            sell_amount_limit < sell_amount
        {
            (sell_amount_limit, true)
        } else {
            (sell_amount, false)
        };

        let overwrites_with_sell_limit =
            self.get_overwrites(vec![sell_token_address, buy_token_address], sell_amount_limit)?;
        let complete_overwrites = self.merge(&overwrites, &overwrites_with_sell_limit);

        let (trade, state_changes) = self.adapter_contract.swap(
            &self.id,
            sell_token_address,
            buy_token_address,
            false,
            sell_amount_respecting_limit,
            self.block.number,
            Some(complete_overwrites),
        )?;

        let mut new_state = self.clone();

        // Apply state changes to the new state
        for (address, state_update) in state_changes {
            if let Some(storage) = state_update.storage {
                let block_overwrites = new_state
                    .block_lasting_overwrites
                    .entry(address)
                    .or_default();
                for (slot, value) in storage {
                    let slot = U256::from_str(&slot.to_string()).map_err(|_| {
                        SimulationError::FatalError("Failed to decode slot index".to_string())
                    })?;
                    let value = U256::from_str(&value.to_string()).map_err(|_| {
                        SimulationError::FatalError("Failed to decode slot overwrite".to_string())
                    })?;
                    block_overwrites.insert(slot, value);
                }
            }
        }

        // Update spot prices
        let new_price = trade.price;
        if new_price != 0.0f64 {
            new_state
                .spot_prices
                .insert((sell_token_address, buy_token_address), new_price);
            new_state
                .spot_prices
                .insert((buy_token_address, sell_token_address), 1.0f64 / new_price);
        }

        let buy_amount = trade.received_amount;

        if sell_amount_exceeds_limit {
            return Err(SimulationError::InvalidInput(
                format!("Sell amount exceeds limit {}", sell_amount_limit),
                Some(GetAmountOutResult::new(
                    u256_to_biguint(buy_amount),
                    u256_to_biguint(trade.gas_used),
                    Box::new(new_state.clone()),
                )),
            ));
        }
        Ok(GetAmountOutResult::new(
            u256_to_biguint(buy_amount),
            u256_to_biguint(trade.gas_used),
            Box::new(new_state.clone()),
        ))
    }

    fn delta_transition(
        &mut self,
        delta: ProtocolStateDelta,
        tokens: &HashMap<Bytes, Token>,
        balances: &Balances,
    ) -> Result<(), TransitionError<String>> {
        if self.manual_updates {
            // Directly check for "update_marker" in `updated_attributes`
            if let Some(marker) = delta
                .updated_attributes
                .get("update_marker")
            {
                // Assuming `marker` is of type `Bytes`, check its value for "truthiness"
                if !marker.is_empty() && marker[0] != 0 {
                    self.update_pool_state(tokens, balances)?;
                }
            }
        } else {
            self.update_pool_state(tokens, balances)?;
        }

        Ok(())
    }

    fn clone_box(&self) -> Box<dyn ProtocolSim> {
        Box::new(self.clone())
    }

    fn as_any(&self) -> &dyn Any {
        self
    }

    fn as_any_mut(&mut self) -> &mut dyn Any {
        self
    }

    fn eq(&self, other: &dyn ProtocolSim) -> bool {
        if let Some(other_state) = other
            .as_any()
            .downcast_ref::<EVMPoolState<PreCachedDB>>()
        {
            self.id == other_state.id
        } else {
            false
        }
    }
}

#[cfg(test)]
mod tests {
    use alloy_primitives::B256;
    use num_bigint::ToBigUint;
    use num_traits::One;
    use revm::primitives::{AccountInfo, Bytecode, KECCAK_EMPTY};
    use serde_json::Value;

    use super::*;
    use crate::evm::{
        engine_db::{create_engine, SHARED_TYCHO_DB},
        protocol::vm::{constants::BALANCER_V2, state_builder::EVMPoolStateBuilder},
        simulation::SimulationEngine,
        tycho_models::AccountUpdate,
    };

    fn dai() -> Token {
        Token::new(
            "0x6b175474e89094c44da98b954eedeac495271d0f",
            18,
            "DAI",
            10_000.to_biguint().unwrap(),
        )
    }

    fn bal() -> Token {
        Token::new(
            "0xba100000625a3754423978a60c9317c58a424e3d",
            18,
            "BAL",
            10_000.to_biguint().unwrap(),
        )
    }

    fn dai_addr() -> Address {
        bytes_to_address(&dai().address).unwrap()
    }

    fn bal_addr() -> Address {
        bytes_to_address(&bal().address).unwrap()
    }

    async fn setup_pool_state() -> EVMPoolState<PreCachedDB> {
        let data_str = include_str!("assets/balancer_contract_storage_block_20463609.json");
        let data: Value = serde_json::from_str(data_str).expect("Failed to parse JSON");

        let accounts: Vec<AccountUpdate> = serde_json::from_value(data["accounts"].clone())
            .expect("Expected accounts to match AccountUpdate structure");

        let db = SHARED_TYCHO_DB.clone();
        let engine: SimulationEngine<_> = create_engine(db.clone(), false).unwrap();

        let block = BlockHeader {
            number: 20463609,
            hash: B256::from_str(
                "0x4315fd1afc25cc2ebc72029c543293f9fd833eeb305e2e30159459c827733b1b",
            )
            .unwrap(),
            timestamp: 1722875891,
        };

        for account in accounts.clone() {
            engine.state.init_account(
                account.address,
                AccountInfo {
                    balance: account.balance.unwrap_or_default(),
                    nonce: 0u64,
                    code_hash: KECCAK_EMPTY,
                    code: account
                        .code
                        .clone()
                        .map(|arg0: Vec<u8>| Bytecode::new_raw(arg0.into())),
                },
                None,
                false,
            );
        }
        db.update(accounts, Some(block));

        let tokens = vec![dai().address, bal().address];
        let block = BlockHeader {
            number: 18485417,
            hash: B256::from_str(
                "0x28d41d40f2ac275a4f5f621a636b9016b527d11d37d610a45ac3a821346ebf8c",
            )
            .expect("Invalid block hash"),
            timestamp: 0,
        };

        let pool_id: String =
            "0x4626d81b3a1711beb79f4cecff2413886d461677000200000000000000000011".into();

        let stateless_contracts = HashMap::from([(
            String::from("0x3de27efa2f1aa663ae5d458857e731c129069f29"),
            Some(Vec::new()),
        )]);

        let balances = HashMap::from([
            (dai_addr(), U256::from_str("178754012737301807104").unwrap()),
            (bal_addr(), U256::from_str("91082987763369885696").unwrap()),
        ]);
        let adapter_address =
            Address::from_str("0xA2C5C98A892fD6656a7F39A2f63228C0Bc846270").unwrap();

        EVMPoolStateBuilder::new(pool_id, tokens, block, adapter_address)
            .balances(balances)
            .balance_owner(Address::from_str("0xBA12222222228d8Ba445958a75a0704d566BF2C8").unwrap())
            .adapter_contract_bytecode(Bytecode::new_raw(BALANCER_V2.into()))
            .stateless_contracts(stateless_contracts)
            .build(SHARED_TYCHO_DB.clone())
            .await
            .expect("Failed to build pool state")
    }

    #[tokio::test]
    async fn test_init() {
        let pool_state = setup_pool_state().await;

        let expected_capabilities = vec![
            Capability::SellSide,
            Capability::BuySide,
            Capability::PriceFunction,
            Capability::HardLimits,
        ]
        .into_iter()
        .collect::<HashSet<_>>();

        let capabilities_adapter_contract = pool_state
            .adapter_contract
            .get_capabilities(
                &pool_state.id,
                bytes_to_address(&pool_state.tokens[0]).unwrap(),
                bytes_to_address(&pool_state.tokens[1]).unwrap(),
            )
            .unwrap();

        assert_eq!(capabilities_adapter_contract, expected_capabilities.clone());

        let capabilities_state = pool_state.clone().capabilities;

        assert_eq!(capabilities_state, expected_capabilities.clone());

        for capability in expected_capabilities.clone() {
            assert!(pool_state
                .clone()
                .ensure_capability(capability)
                .is_ok());
        }

        assert!(pool_state
            .clone()
            .ensure_capability(Capability::MarginalPrice)
            .is_err());

        // Verify all tokens are initialized in the engine
        let engine_accounts = pool_state
            .adapter_contract
            .engine
            .state
            .clone()
            .get_account_storage();
        for token in pool_state.tokens.clone() {
            let account = engine_accounts
                .get_account_info(&bytes_to_address(&token).unwrap())
                .unwrap();
            assert_eq!(account.balance, U256::from(0));
            assert_eq!(account.nonce, 0u64);
            assert_eq!(account.code_hash, KECCAK_EMPTY);
            assert!(account.code.is_some());
        }

        // Verify external account is initialized in the engine
        let external_account = engine_accounts
            .get_account_info(&EXTERNAL_ACCOUNT)
            .unwrap();
        assert_eq!(external_account.balance, U256::from(*MAX_BALANCE));
        assert_eq!(external_account.nonce, 0u64);
        assert_eq!(external_account.code_hash, KECCAK_EMPTY);
        assert!(external_account.code.is_none());
    }

    #[tokio::test]
    async fn test_get_amount_out() -> Result<(), Box<dyn std::error::Error>> {
        let pool_state = setup_pool_state().await;

        let result = pool_state
            .get_amount_out(BigUint::from_str("1000000000000000000").unwrap(), &dai(), &bal())
            .unwrap();
        let new_state = result
            .new_state
            .as_any()
            .downcast_ref::<EVMPoolState<PreCachedDB>>()
            .unwrap();
        assert_eq!(result.amount, BigUint::from_str("137780051463393923").unwrap());
        assert_eq!(result.gas, BigUint::from_str("102770").unwrap());
        assert_ne!(new_state.spot_prices, pool_state.spot_prices);
        assert!(pool_state
            .block_lasting_overwrites
            .is_empty());
        Ok(())
    }

    #[tokio::test]
    async fn test_sequential_get_amount_outs() {
        let pool_state = setup_pool_state().await;

        let result = pool_state
            .get_amount_out(BigUint::from_str("1000000000000000000").unwrap(), &dai(), &bal())
            .unwrap();
        let new_state = result
            .new_state
            .as_any()
            .downcast_ref::<EVMPoolState<PreCachedDB>>()
            .unwrap();
        assert_eq!(result.amount, BigUint::from_str("137780051463393923").unwrap());
        assert_eq!(result.gas, BigUint::from_str("102770").unwrap());
        assert_ne!(new_state.spot_prices, pool_state.spot_prices);

        let new_result = new_state
            .get_amount_out(BigUint::from_str("1000000000000000000").unwrap(), &dai(), &bal())
            .unwrap();
        let new_state_second_swap = new_result
            .new_state
            .as_any()
            .downcast_ref::<EVMPoolState<PreCachedDB>>()
            .unwrap();

        assert_eq!(new_result.amount, BigUint::from_str("136964651490065626").unwrap());
        assert_eq!(new_result.gas, BigUint::from_str("70048").unwrap());
        assert_ne!(new_state_second_swap.spot_prices, new_state.spot_prices);
    }

    #[tokio::test]
    async fn test_get_amount_out_dust() {
        let pool_state = setup_pool_state().await;

        let result = pool_state
            .get_amount_out(BigUint::one(), &dai(), &bal())
            .unwrap();

        let new_state = result
            .new_state
            .as_any()
            .downcast_ref::<EVMPoolState<PreCachedDB>>()
            .unwrap();
        assert_eq!(result.amount, BigUint::ZERO);
        assert_eq!(result.gas, 68656.to_biguint().unwrap());
        assert_eq!(new_state.spot_prices, pool_state.spot_prices)
    }

    #[tokio::test]
    async fn test_get_amount_out_sell_limit() {
        let pool_state = setup_pool_state().await;

        let result = pool_state.get_amount_out(
            // sell limit is 100279494253364362835
            BigUint::from_str("100379494253364362835").unwrap(),
            &dai(),
            &bal(),
        );

        assert!(result.is_err());

        match result {
            Err(SimulationError::InvalidInput(msg1, amount_out_result)) => {
                assert_eq!(msg1, "Sell amount exceeds limit 100279494253364362835");
                assert!(amount_out_result.is_some());
            }
            _ => panic!("Test failed: was expecting an Err(SimulationError::RetryDifferentInput(_, _)) value"),
        }
    }

    #[tokio::test]
    async fn test_get_sell_amount_limit() {
        let pool_state = setup_pool_state().await;

        let overwrites = pool_state
            .get_overwrites(
                vec![
                    bytes_to_address(&pool_state.tokens[0]).unwrap(),
                    bytes_to_address(&pool_state.tokens[1]).unwrap(),
                ],
                *MAX_BALANCE / U256::from(100),
            )
            .unwrap();
        let dai_limit = pool_state
            .get_sell_amount_limit(vec![dai_addr(), bal_addr()], Some(overwrites.clone()))
            .unwrap();
        assert_eq!(dai_limit, U256::from_str("100279494253364362835").unwrap());

        let bal_limit = pool_state
            .get_sell_amount_limit(
                vec![
                    bytes_to_address(&pool_state.tokens[1]).unwrap(),
                    bytes_to_address(&pool_state.tokens[0]).unwrap(),
                ],
                Some(overwrites),
            )
            .unwrap();
        assert_eq!(bal_limit, U256::from_str("13997408640689987484").unwrap());
    }

    #[tokio::test]
    async fn test_set_spot_prices() {
        let mut pool_state = setup_pool_state().await;

        pool_state
            .set_spot_prices(
                &vec![bal(), dai()]
                    .into_iter()
                    .map(|t| (t.address.clone(), t))
                    .collect(),
            )
            .unwrap();

        let dai_bal_spot_price = pool_state
            .spot_prices
            .get(&(
                bytes_to_address(&pool_state.tokens[0]).unwrap(),
                bytes_to_address(&pool_state.tokens[1]).unwrap(),
            ))
            .unwrap();
        let bal_dai_spot_price = pool_state
            .spot_prices
            .get(&(
                bytes_to_address(&pool_state.tokens[1]).unwrap(),
                bytes_to_address(&pool_state.tokens[0]).unwrap(),
            ))
            .unwrap();
        assert_eq!(dai_bal_spot_price, &0.137_778_914_319_047_9);
        assert_eq!(bal_dai_spot_price, &7.071_503_245_428_246);
    }

    #[tokio::test]
    async fn test_get_balance_overwrites_with_component_balances() {
        let pool_state: EVMPoolState<PreCachedDB> = setup_pool_state().await;

        let overwrites = pool_state
            .get_balance_overwrites()
            .unwrap();

        let dai_address = dai_addr();
        let bal_address = bal_addr();
        assert!(overwrites.contains_key(&dai_address));
        assert!(overwrites.contains_key(&bal_address));
    }

    #[tokio::test]
    async fn test_get_balance_overwrites_with_contract_balances() {
        let mut pool_state: EVMPoolState<PreCachedDB> = setup_pool_state().await;

        let contract_address =
            Address::from_str("0xBA12222222228d8Ba445958a75a0704d566BF2C8").unwrap();

        // Ensure no component balances are used
        pool_state.balances.clear();
        pool_state.balance_owner = None;

        // Set contract balances
        let dai_address = dai_addr();
        let bal_address = bal_addr();
        pool_state.contract_balances = HashMap::from([(
            contract_address,
            HashMap::from([
                (dai_address, U256::from_str("7500000000000000000000").unwrap()), // 7500 DAI
                (bal_address, U256::from_str("1500000000000000000000").unwrap()), // 1500 BAL
            ]),
        )]);

        let overwrites = pool_state
            .get_balance_overwrites()
            .unwrap();

        assert!(overwrites.contains_key(&dai_address));
        assert!(overwrites.contains_key(&bal_address));
    }
}<|MERGE_RESOLUTION|>--- conflicted
+++ resolved
@@ -46,15 +46,9 @@
     /// The pool's token's addresses
     pub tokens: Vec<Bytes>,
     /// The current block, will be used to set vm context
-<<<<<<< HEAD
     pub block: BlockHeader,
     /// The pool's token balances
     pub balances: HashMap<Address, U256>,
-=======
-    block: BlockHeader,
-    /// The pool's component balances.
-    balances: HashMap<Address, U256>,
->>>>>>> 6e64f68e
     /// The contract address for where protocol balances are stored (i.e. a vault contract).
     /// If given, balances will be overwritten here instead of on the pool contract during
     /// simulations. This has been deprecated in favor of `contract_balances`.
