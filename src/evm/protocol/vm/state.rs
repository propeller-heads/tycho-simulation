#![allow(deprecated)]
use std::{
    any::Any,
    collections::{HashMap, HashSet},
    fmt::{self, Debug},
    str::FromStr,
};

use alloy::primitives::{Address, U256};
use itertools::Itertools;
use num_bigint::BigUint;
use revm::DatabaseRef;
use tycho_common::{
    dto::ProtocolStateDelta,
    models::token::Token,
    simulation::{
        errors::{SimulationError, TransitionError},
        protocol_sim::{Balances, GetAmountOutResult, ProtocolSim},
    },
    Bytes,
};

use super::{
    constants::{EXTERNAL_ACCOUNT, MAX_BALANCE},
    erc20_token::{Overwrites, TokenProxyOverwriteFactory},
    models::Capability,
    tycho_simulation_contract::TychoSimulationContract,
};
use crate::evm::{
    engine_db::{engine_db_interface::EngineDatabaseInterface, tycho_db::PreCachedDB},
    protocol::{
        u256_num::{u256_to_biguint, u256_to_f64},
        utils::bytes_to_address,
    },
};

#[derive(Clone)]
pub struct EVMPoolState<D: EngineDatabaseInterface + Clone + Debug>
where
    <D as DatabaseRef>::Error: Debug,
    <D as EngineDatabaseInterface>::Error: Debug,
{
    /// The pool's identifier
    id: String,
    /// The pool's token's addresses
    pub tokens: Vec<Bytes>,
    /// The pool's component balances.
    balances: HashMap<Address, U256>,
    /// The contract address for where protocol balances are stored (i.e. a vault contract).
    /// If given, balances will be overwritten here instead of on the pool contract during
    /// simulations. This has been deprecated in favor of `contract_balances`.
    #[deprecated(note = "Use contract_balances instead")]
    balance_owner: Option<Address>,
    /// Spot prices of the pool by token pair
    spot_prices: HashMap<(Address, Address), f64>,
    /// The supported capabilities of this pool
    capabilities: HashSet<Capability>,
    /// Storage overwrites that will be applied to all simulations. They will be cleared
    /// when ``update_pool_state`` is called, i.e. usually at each block. Hence, the name.
    block_lasting_overwrites: HashMap<Address, Overwrites>,
    /// A set of all contract addresses involved in the simulation of this pool.
    involved_contracts: HashSet<Address>,
    /// A map of contracts to their token balances.
    contract_balances: HashMap<Address, HashMap<Address, U256>>,
    /// Indicates if the protocol uses custom update rules and requires update
    /// triggers to recalculate spot prices ect. Default is to update on all changes on
    /// the pool.
    manual_updates: bool,
    /// The adapter contract. This is used to interact with the protocol when running simulations
    adapter_contract: TychoSimulationContract<D>,
    /// Tokens for which balance overwrites should be disabled.
    disable_overwrite_tokens: HashSet<Address>,
}

impl<D> Debug for EVMPoolState<D>
where
    D: EngineDatabaseInterface + Clone + Debug,
    <D as DatabaseRef>::Error: Debug,
    <D as EngineDatabaseInterface>::Error: Debug,
{
    fn fmt(&self, f: &mut fmt::Formatter<'_>) -> fmt::Result {
        f.debug_struct("EVMPoolState")
            .field("id", &self.id)
            .field("tokens", &self.tokens)
            .field("balances", &self.balances)
            .field("involved_contracts", &self.involved_contracts)
            .field("contract_balances", &self.contract_balances)
            .finish_non_exhaustive()
    }
}

impl<D> EVMPoolState<D>
where
    D: EngineDatabaseInterface + Clone + Debug + 'static,
    <D as DatabaseRef>::Error: Debug,
    <D as EngineDatabaseInterface>::Error: Debug,
{
    /// Creates a new instance of `EVMPoolState` with the given attributes, with the ability to
    /// simulate a protocol-agnostic transaction.
    ///
    /// See struct definition of `EVMPoolState` for attribute explanations.
    #[allow(clippy::too_many_arguments)]
    pub fn new(
        id: String,
        tokens: Vec<Bytes>,
        component_balances: HashMap<Address, U256>,
        balance_owner: Option<Address>,
        contract_balances: HashMap<Address, HashMap<Address, U256>>,
        spot_prices: HashMap<(Address, Address), f64>,
        capabilities: HashSet<Capability>,
        block_lasting_overwrites: HashMap<Address, Overwrites>,
        involved_contracts: HashSet<Address>,
        manual_updates: bool,
        adapter_contract: TychoSimulationContract<D>,
        disable_overwrite_tokens: HashSet<Address>,
    ) -> Self {
        Self {
            id,
            tokens,
            balances: component_balances,
            balance_owner,
            spot_prices,
            capabilities,
            block_lasting_overwrites,
            involved_contracts,
            contract_balances,
            manual_updates,
            adapter_contract,
            disable_overwrite_tokens,
        }
    }

    /// Ensures the pool supports the given capability
    ///
    /// # Arguments
    ///
    /// * `capability` - The capability that we would like to check for.
    ///
    /// # Returns
    ///
    /// * `Result<(), SimulationError>` - Returns `Ok(())` if the capability is supported, or a
    ///   `SimulationError` otherwise.
    fn ensure_capability(&self, capability: Capability) -> Result<(), SimulationError> {
        if !self.capabilities.contains(&capability) {
            return Err(SimulationError::FatalError(format!(
                "capability {:?} not supported",
                capability.to_string()
            )));
        }
        Ok(())
    }
    /// Sets the spot prices for a pool for all possible pairs of the given tokens.
    ///
    /// # Arguments
    ///
    /// * `tokens` - A hashmap of `Token` instances representing the tokens to calculate spot prices
    ///   for.
    ///
    /// # Returns
    ///
    /// * `Result<(), SimulationError>` - Returns `Ok(())` if the spot prices are successfully set,
    ///   or a `SimulationError` if an error occurs during the calculation or processing.
    ///
    /// # Behavior
    ///
    /// This function performs the following steps:
    /// 1. Ensures the pool has the required capability to perform price calculations.
    /// 2. Iterates over all permutations of token pairs (sell token and buy token). For each pair:
    ///    - Retrieves all possible overwrites, considering the maximum balance limit.
    ///    - Calculates the sell amount limit, considering the overwrites.
    ///    - Invokes the adapter contract's `price` function to retrieve the calculated price for
    ///      the token pair, considering the sell amount limit.
    ///    - Processes the price based on whether the `ScaledPrice` capability is present:
    ///       - If `ScaledPrice` is present, uses the price directly from the adapter contract.
    ///       - If `ScaledPrice` is absent, scales the price by adjusting for token decimals.
    ///    - Stores the calculated price in the `spot_prices` map with the token addresses as the
    ///      key.
    /// 3. Returns `Ok(())` upon successful completion or a `SimulationError` upon failure.
    ///
    /// # Usage
    ///
    /// Spot prices need to be set before attempting to retrieve prices using `spot_price`.
    ///
    /// Tip: Setting spot prices on the pool every time the pool actually changes will result in
    /// faster price fetching than if prices are only set immediately before attempting to retrieve
    /// prices.
    pub fn set_spot_prices(
        &mut self,
        tokens: &HashMap<Bytes, Token>,
    ) -> Result<(), SimulationError> {
        match self.ensure_capability(Capability::PriceFunction) {
            Ok(_) => {
                for [sell_token_address, buy_token_address] in self
                    .tokens
                    .iter()
                    .permutations(2)
                    .map(|p| [p[0], p[1]])
                {
                    let sell_token_address = bytes_to_address(sell_token_address)?;
                    let buy_token_address = bytes_to_address(buy_token_address)?;

                    let overwrites = Some(self.get_overwrites(
                        vec![sell_token_address, buy_token_address],
                        *MAX_BALANCE / U256::from(100),
                    )?);

                    let (sell_amount_limit, _) = self.get_amount_limits(
                        vec![sell_token_address, buy_token_address],
                        overwrites.clone(),
                    )?;
                    let price_result = self.adapter_contract.price(
                        &self.id,
                        sell_token_address,
                        buy_token_address,
                        vec![sell_amount_limit / U256::from(100)],
                        overwrites,
                    )?;

                    let price = if self
                        .capabilities
                        .contains(&Capability::ScaledPrice)
                    {
                        *price_result.first().ok_or_else(|| {
                            SimulationError::FatalError(
                                "Calculated price array is empty".to_string(),
                            )
                        })?
                    } else {
                        let unscaled_price = price_result.first().ok_or_else(|| {
                            SimulationError::FatalError(
                                "Calculated price array is empty".to_string(),
                            )
                        })?;
                        let sell_token_decimals = self.get_decimals(tokens, &sell_token_address)?;
                        let buy_token_decimals = self.get_decimals(tokens, &buy_token_address)?;
                        *unscaled_price * 10f64.powi(sell_token_decimals as i32) /
                            10f64.powi(buy_token_decimals as i32)
                    };

                    self.spot_prices
                        .insert((sell_token_address, buy_token_address), price);
                }
            }
            Err(SimulationError::FatalError(_)) => {
                // If the pool does not support price function, we need to calculate spot prices by
                // swapping two amounts and use the approximation to get the derivative.

                for iter_tokens in self.tokens.iter().permutations(2) {
                    let t0 = bytes_to_address(iter_tokens[0])?;
                    let t1 = bytes_to_address(iter_tokens[1])?;

                    let overwrites =
                        Some(self.get_overwrites(vec![t0, t1], *MAX_BALANCE / U256::from(100))?);

                    // Calculate the first sell amount (x1) as 1% of the maximum limit.
                    let x1 = self
                        .get_amount_limits(vec![t0, t1], overwrites.clone())?
                        .0 /
                        U256::from(100);

                    // Calculate the second sell amount (x2) as x1 + 1% of x1. 1.01% of the max
                    // limit
                    let x2 = x1 + (x1 / U256::from(100));

                    // Perform a swap for the first sell amount (x1) and retrieve the received
                    // amount (y1).
                    let y1 = self
                        .adapter_contract
                        .swap(&self.id, t0, t1, false, x1, overwrites.clone())?
                        .0
                        .received_amount;

                    // Perform a swap for the second sell amount (x2) and retrieve the received
                    // amount (y2).
                    let y2 = self
                        .adapter_contract
                        .swap(&self.id, t0, t1, false, x2, overwrites)?
                        .0
                        .received_amount;

                    let sell_token_decimals = self.get_decimals(tokens, &t0)?;
                    let buy_token_decimals = self.get_decimals(tokens, &t1)?;

                    let num = y2 - y1;
                    let den = x2 - x1;

                    // Calculate the marginal price, adjusting for token decimals.
                    let token_correction =
                        10f64.powi(sell_token_decimals as i32 - buy_token_decimals as i32);
                    let num_f64 = u256_to_f64(num)?;
                    let den_f64 = u256_to_f64(den)?;
                    if den_f64 == 0.0 {
                        return Err(SimulationError::FatalError(
                            "Failed to compute marginal price: denominator converted to 0".into(),
                        ));
                    }
                    let marginal_price = num_f64 / den_f64 * token_correction;

                    self.spot_prices
                        .insert((t0, t1), marginal_price);
                }
            }
            Err(e) => return Err(e),
        }

        Ok(())
    }

    fn get_decimals(
        &self,
        tokens: &HashMap<Bytes, Token>,
        sell_token_address: &Address,
    ) -> Result<usize, SimulationError> {
        tokens
            .get(&Bytes::from(sell_token_address.as_slice()))
            .map(|t| t.decimals as usize)
            .ok_or_else(|| {
                SimulationError::FatalError(format!(
                    "Failed to scale spot prices! Pool: {} Token 0x{:x} is not available!",
                    self.id, sell_token_address
                ))
            })
    }

    /// Retrieves the sell and buy amount limit for a given pair of tokens and the given overwrites.
    ///
    /// Attempting to swap an amount of the sell token that exceeds the sell amount limit is not
    /// advised and in most cases will result in a revert.
    ///
    /// # Arguments
    ///
    /// * `tokens` - A vec of tokens, where the first token is the sell token and the second is the
    ///   buy token. The order of tokens in the input vector is significant and determines the
    ///   direction of the price query.
    /// * `overwrites` - A hashmap of overwrites to apply to the simulation.
    ///
    /// # Returns
    ///
    /// * `Result<(U256,U256), SimulationError>` - Returns the sell and buy amount limit as a `U256`
    ///   if successful, or a `SimulationError` on failure.
    fn get_amount_limits(
        &self,
        tokens: Vec<Address>,
        overwrites: Option<HashMap<Address, HashMap<U256, U256>>>,
    ) -> Result<(U256, U256), SimulationError> {
        let limits = self
            .adapter_contract
            .get_limits(&self.id, tokens[0], tokens[1], overwrites)?;

        Ok(limits)
    }

    /// Updates the pool state.
    ///
    /// It is assumed this is called on a new block. Therefore, first the pool's overwrites cache is
    /// cleared, then the balances are updated and the spot prices are recalculated.
    ///
    /// # Arguments
    ///
    /// * `tokens` - A hashmap of token addresses to `Token` instances. This is necessary for
    ///   calculating new spot prices.
    /// * `balances` - A `Balances` instance containing all balance updates on the current block.
    fn update_pool_state(
        &mut self,
        tokens: &HashMap<Bytes, Token>,
        balances: &Balances,
    ) -> Result<(), SimulationError> {
        // clear cache
        self.adapter_contract
            .engine
            .clear_temp_storage()
            .map_err(|err| {
                SimulationError::FatalError(format!("Failed to clear temporary storage: {err:?}",))
            })?;
        self.block_lasting_overwrites.clear();

        // set balances
        if !self.balances.is_empty() {
            // Pool uses component balances for overwrites
            if let Some(bals) = balances
                .component_balances
                .get(&self.id)
            {
                // Merge delta balances with existing balances instead of replacing them
                // Prevents errors when delta balance changes do not affect all the pool tokens.
                for (token, bal) in bals {
                    let addr = bytes_to_address(token).map_err(|_| {
                        SimulationError::FatalError(format!(
                            "Invalid token address in balance update: {token:?}"
                        ))
                    })?;
                    self.balances
                        .insert(addr, U256::from_be_slice(bal));
                }
            }
        } else {
            // Pool uses contract balances for overwrites
            for contract in &self.involved_contracts {
                if let Some(bals) = balances
                    .account_balances
                    .get(&Bytes::from(contract.as_slice()))
                {
                    let contract_entry = self
                        .contract_balances
                        .entry(*contract)
                        .or_default();
                    for (token, bal) in bals {
                        let addr = bytes_to_address(token).map_err(|_| {
                            SimulationError::FatalError(format!(
                                "Invalid token address in balance update: {token:?}"
                            ))
                        })?;
                        contract_entry.insert(addr, U256::from_be_slice(bal));
                    }
                }
            }
        }

        // reset spot prices
        self.set_spot_prices(tokens)?;
        Ok(())
    }

    fn get_overwrites(
        &self,
        tokens: Vec<Address>,
        max_amount: U256,
    ) -> Result<HashMap<Address, Overwrites>, SimulationError> {
        let token_overwrites = self.get_token_overwrites(tokens, max_amount)?;

        // Merge `block_lasting_overwrites` with `token_overwrites`
        let merged_overwrites =
            self.merge(&self.block_lasting_overwrites.clone(), &token_overwrites);

        Ok(merged_overwrites)
    }

    fn get_token_overwrites(
        &self,
        tokens: Vec<Address>,
        max_amount: U256,
    ) -> Result<HashMap<Address, Overwrites>, SimulationError> {
        let sell_token = &tokens[0].clone(); //TODO: need to make it clearer from the interface
        let mut res: Vec<HashMap<Address, Overwrites>> = Vec::new();
        if !self
            .capabilities
            .contains(&Capability::TokenBalanceIndependent)
        {
            res.push(self.get_balance_overwrites()?);
        }

        let mut overwrites = TokenProxyOverwriteFactory::new(*sell_token, None);

        overwrites.set_balance(max_amount, Address::from_slice(&*EXTERNAL_ACCOUNT.0));

        // Set allowance for adapter_address to max_amount
        overwrites.set_allowance(max_amount, self.adapter_contract.address, *EXTERNAL_ACCOUNT);

        res.push(overwrites.get_overwrites());

        // Merge all overwrites into a single HashMap
        Ok(res
            .into_iter()
            .fold(HashMap::new(), |acc, overwrite| self.merge(&acc, &overwrite)))
    }

    /// Gets all balance overwrites for the pool's tokens.
    ///
    /// If the pool uses component balances, the balances are set for the balance owner (if exists)
    /// or for the pool itself. If the pool uses contract balances, the balances are set for the
    /// contracts involved in the pool.
    ///
    /// # Returns
    ///
    /// * `Result<HashMap<Address, Overwrites>, SimulationError>` - Returns a hashmap of address to
    ///   `Overwrites` if successful, or a `SimulationError` on failure.
    fn get_balance_overwrites(&self) -> Result<HashMap<Address, Overwrites>, SimulationError> {
        let mut balance_overwrites: HashMap<Address, Overwrites> = HashMap::new();

        // Use component balances for overrides
        let address = match self.balance_owner {
            Some(owner) => Some(owner),
            None if !self.contract_balances.is_empty() => None,
            None => Some(self.id.parse().map_err(|_| {
                SimulationError::FatalError(
                    "Failed to get balance overwrites: Pool ID is not an address".into(),
                )
            })?),
        };

        if let Some(address) = address {
            // Only override balances that are explicitly provided in self.balances
            // This preserves existing balances for tokens not updated in delta transitions
            for (token, bal) in &self.balances {
                let mut overwrites = TokenProxyOverwriteFactory::new(*token, None);
                overwrites.set_balance(*bal, address);
                balance_overwrites.extend(overwrites.get_overwrites());
            }
        }

        // Use contract balances for overrides (will overwrite component balances if they were set
        // for a contract we explicitly track balances for)
        for (contract, balances) in &self.contract_balances {
            for (token, balance) in balances {
                let mut overwrites = TokenProxyOverwriteFactory::new(*token, None);
                overwrites.set_balance(*balance, *contract);
                balance_overwrites.extend(overwrites.get_overwrites());
            }
        }

        // Apply disables for tokens that should not have any balance overrides
        for token in &self.disable_overwrite_tokens {
            balance_overwrites.remove(token);
        }

        Ok(balance_overwrites)
    }

    fn merge(
        &self,
        target: &HashMap<Address, Overwrites>,
        source: &HashMap<Address, Overwrites>,
    ) -> HashMap<Address, Overwrites> {
        let mut merged = target.clone();

        for (key, source_inner) in source {
            merged
                .entry(*key)
                .or_default()
                .extend(source_inner.clone());
        }

        merged
    }

    #[cfg(test)]
    pub fn get_involved_contracts(&self) -> HashSet<Address> {
        self.involved_contracts.clone()
    }

    #[cfg(test)]
    pub fn get_manual_updates(&self) -> bool {
        self.manual_updates
    }

    #[cfg(test)]
    #[deprecated]
    pub fn get_balance_owner(&self) -> Option<Address> {
        self.balance_owner
    }

    /// Get the component balances for validation purposes
    pub fn get_balances(&self) -> &HashMap<Address, U256> {
        &self.balances
    }

    /// Find the amount of input token needed to reach a target spot price using Chandrupatla's method.
    ///
    /// See [`crate::evm::chandrupatla::swap_to_price`] for details.
    pub fn swap_to_price(
        &self,
        target_price: f64,
        token_in: &Token,
        token_out: &Token,
    ) -> Result<crate::evm::chandrupatla::SwapToPriceResult, crate::evm::chandrupatla::ChandrupatlaSearchError> {
<<<<<<< HEAD
        crate::evm::chandrupatla::swap_to_price(self, target_price, token_in, token_out)
=======
        crate::evm::chandrupatla::swap_to_price(self, target_price, token_in, token_out, None)
>>>>>>> d36a0b68
    }

    /// Find the maximum trade where the trade price stays at or below the target.
    ///
<<<<<<< HEAD
    /// See [`crate::evm::chandrupatla::query_supply`] for details.
=======
    /// See [`crate::evm::brent::query_supply`] for details.
>>>>>>> d36a0b68
    pub fn query_supply(
        &self,
        target_price: f64,
        token_in: &Token,
        token_out: &Token,
    ) -> Result<crate::evm::chandrupatla::QuerySupplyResult, crate::evm::chandrupatla::ChandrupatlaSearchError> {
<<<<<<< HEAD
        crate::evm::chandrupatla::query_supply(self, target_price, token_in, token_out)
=======
        crate::evm::chandrupatla::query_supply(self, target_price, token_in, token_out, None)
>>>>>>> d36a0b68
    }
}

impl<D> ProtocolSim for EVMPoolState<D>
where
    D: EngineDatabaseInterface + Clone + Debug + 'static,
    <D as DatabaseRef>::Error: Debug,
    <D as EngineDatabaseInterface>::Error: Debug,
{
    fn fee(&self) -> f64 {
        todo!()
    }

    fn spot_price(&self, base: &Token, quote: &Token) -> Result<f64, SimulationError> {
        let base_address = bytes_to_address(&base.address)?;
        let quote_address = bytes_to_address(&quote.address)?;
        self.spot_prices
            .get(&(base_address, quote_address))
            .cloned()
            .ok_or(SimulationError::FatalError(format!(
                "Spot price not found for base token {base_address} and quote token {quote_address}"
            )))
    }

    fn get_amount_out(
        &self,
        amount_in: BigUint,
        token_in: &Token,
        token_out: &Token,
    ) -> Result<GetAmountOutResult, SimulationError> {
        let sell_token_address = bytes_to_address(&token_in.address)?;
        let buy_token_address = bytes_to_address(&token_out.address)?;
        let sell_amount = U256::from_be_slice(&amount_in.to_bytes_be());
        let overwrites = self.get_overwrites(
            vec![sell_token_address, buy_token_address],
            *MAX_BALANCE / U256::from(100),
        )?;
        let (sell_amount_limit, _) = self.get_amount_limits(
            vec![sell_token_address, buy_token_address],
            Some(overwrites.clone()),
        )?;
        let (sell_amount_respecting_limit, sell_amount_exceeds_limit) = if self
            .capabilities
            .contains(&Capability::HardLimits) &&
            sell_amount_limit < sell_amount
        {
            (sell_amount_limit, true)
        } else {
            (sell_amount, false)
        };

        let overwrites_with_sell_limit =
            self.get_overwrites(vec![sell_token_address, buy_token_address], sell_amount_limit)?;
        let complete_overwrites = self.merge(&overwrites, &overwrites_with_sell_limit);

        let (trade, state_changes) = self.adapter_contract.swap(
            &self.id,
            sell_token_address,
            buy_token_address,
            false,
            sell_amount_respecting_limit,
            Some(complete_overwrites),
        )?;

        let mut new_state = self.clone();

        // Apply state changes to the new state
        for (address, state_update) in state_changes {
            if let Some(storage) = state_update.storage {
                let block_overwrites = new_state
                    .block_lasting_overwrites
                    .entry(address)
                    .or_default();
                for (slot, value) in storage {
                    let slot = U256::from_str(&slot.to_string()).map_err(|_| {
                        SimulationError::FatalError("Failed to decode slot index".to_string())
                    })?;
                    let value = U256::from_str(&value.to_string()).map_err(|_| {
                        SimulationError::FatalError("Failed to decode slot overwrite".to_string())
                    })?;
                    block_overwrites.insert(slot, value);
                }
            }
        }

        // Update spot prices
        let tokens = HashMap::from([
            (token_in.address.clone(), token_in.clone()),
            (token_out.address.clone(), token_out.clone()),
        ]);
        let _ = new_state.set_spot_prices(&tokens);

        let buy_amount = trade.received_amount;

        if sell_amount_exceeds_limit {
            return Err(SimulationError::InvalidInput(
                format!("Sell amount exceeds limit {sell_amount_limit}"),
                Some(GetAmountOutResult::new(
                    u256_to_biguint(buy_amount),
                    u256_to_biguint(trade.gas_used),
                    Box::new(new_state.clone()),
                )),
            ));
        }
        Ok(GetAmountOutResult::new(
            u256_to_biguint(buy_amount),
            u256_to_biguint(trade.gas_used),
            Box::new(new_state.clone()),
        ))
    }

    fn get_limits(
        &self, 
        sell_token: Bytes,
        buy_token: Bytes,
    ) -> Result<(BigUint, BigUint), SimulationError> {
        let sell_token = bytes_to_address(&sell_token)?;
        let buy_token = bytes_to_address(&buy_token)?;
        let overwrites =
            self.get_overwrites(vec![sell_token, buy_token], *MAX_BALANCE / U256::from(100))?;
        let limits = self.get_amount_limits(vec![sell_token, buy_token], Some(overwrites))?;
        Ok((u256_to_biguint(limits.0), u256_to_biguint(limits.1)))
    }

    fn delta_transition(
        &mut self,
        delta: ProtocolStateDelta,
        tokens: &HashMap<Bytes, Token>,
        balances: &Balances,
    ) -> Result<(), TransitionError<String>> {
        if self.manual_updates {
            // Directly check for "update_marker" in `updated_attributes`
            if let Some(marker) = delta
                .updated_attributes
                .get("update_marker")
            {
                // Assuming `marker` is of type `Bytes`, check its value for "truthiness"
                if !marker.is_empty() && marker[0] != 0 {
                    self.update_pool_state(tokens, balances)?;
                }
            }
        } else {
            self.update_pool_state(tokens, balances)?;
        }

        Ok(())
    }

    fn clone_box(&self) -> Box<dyn ProtocolSim> {
        Box::new(self.clone())
    }

    fn as_any(&self) -> &dyn Any {
        self
    }

    fn as_any_mut(&mut self) -> &mut dyn Any {
        self
    }

    fn eq(&self, other: &dyn ProtocolSim) -> bool {
        if let Some(other_state) = other
            .as_any()
            .downcast_ref::<EVMPoolState<PreCachedDB>>()
        {
            self.id == other_state.id
        } else {
            false
        }
    }
}

#[cfg(test)]
mod tests {
    use std::default::Default;

    use num_traits::One;
    use revm::{
        primitives::KECCAK_EMPTY,
        state::{AccountInfo, Bytecode},
    };
    use serde_json::Value;
    use tycho_client::feed::BlockHeader;
    use tycho_common::models::Chain;

    use super::*;
    use crate::evm::{
        engine_db::{create_engine, SHARED_TYCHO_DB},
        protocol::vm::{
            constants::{BALANCER_V2, ERC20_PROXY_BYTECODE},
            state_builder::EVMPoolStateBuilder,
        },
        simulation::SimulationEngine,
        tycho_models::AccountUpdate,
    };

    fn dai() -> Token {
        Token::new(
            &Bytes::from_str("0x6b175474e89094c44da98b954eedeac495271d0f").unwrap(),
            "DAI",
            18,
            0,
            &[Some(10_000)],
            Chain::Ethereum,
            100,
        )
    }

    fn bal() -> Token {
        Token::new(
            &Bytes::from_str("0xba100000625a3754423978a60c9317c58a424e3d").unwrap(),
            "BAL",
            18,
            0,
            &[Some(10_000)],
            Chain::Ethereum,
            100,
        )
    }

    fn dai_addr() -> Address {
        bytes_to_address(&dai().address).unwrap()
    }

    fn bal_addr() -> Address {
        bytes_to_address(&bal().address).unwrap()
    }

    async fn setup_pool_state() -> EVMPoolState<PreCachedDB> {
        let data_str = include_str!("assets/balancer_contract_storage_block_20463609.json");
        let data: Value = serde_json::from_str(data_str).expect("Failed to parse JSON");

        let accounts: Vec<AccountUpdate> = serde_json::from_value(data["accounts"].clone())
            .expect("Expected accounts to match AccountUpdate structure");

        let db = SHARED_TYCHO_DB.clone();
        let engine: SimulationEngine<_> = create_engine(db.clone(), false).unwrap();

        let block = BlockHeader {
            number: 20463609,
            hash: Bytes::from_str(
                "0x4315fd1afc25cc2ebc72029c543293f9fd833eeb305e2e30159459c827733b1b",
            )
            .unwrap(),
            timestamp: 1722875891,
            ..Default::default()
        };

        for account in accounts.clone() {
            engine
                .state
                .init_account(
                    account.address,
                    AccountInfo {
                        balance: account.balance.unwrap_or_default(),
                        nonce: 0u64,
                        code_hash: KECCAK_EMPTY,
                        code: account
                            .code
                            .clone()
                            .map(|arg0: Vec<u8>| Bytecode::new_raw(arg0.into())),
                    },
                    None,
                    false,
                )
                .expect("Failed to initialize account");
        }
        db.update(accounts, Some(block))
            .unwrap();

        let tokens = vec![dai().address, bal().address];
        for token in &tokens {
            engine
                .state
                .init_account(
                    bytes_to_address(token).unwrap(),
                    AccountInfo {
                        balance: U256::from(0),
                        nonce: 0,
                        code_hash: KECCAK_EMPTY,
                        code: Some(Bytecode::new_raw(ERC20_PROXY_BYTECODE.into())),
                    },
                    None,
                    true,
                )
                .expect("Failed to initialize account");
        }

        let block = BlockHeader {
            number: 18485417,
            hash: Bytes::from_str(
                "0x28d41d40f2ac275a4f5f621a636b9016b527d11d37d610a45ac3a821346ebf8c",
            )
            .expect("Invalid block hash"),
            timestamp: 0,
            ..Default::default()
        };
        db.update(vec![], Some(block.clone()))
            .unwrap();

        let pool_id: String =
            "0x4626d81b3a1711beb79f4cecff2413886d461677000200000000000000000011".into();

        let stateless_contracts = HashMap::from([(
            String::from("0x3de27efa2f1aa663ae5d458857e731c129069f29"),
            Some(Vec::new()),
        )]);

        let balances = HashMap::from([
            (dai_addr(), U256::from_str("178754012737301807104").unwrap()),
            (bal_addr(), U256::from_str("91082987763369885696").unwrap()),
        ]);
        let adapter_address =
            Address::from_str("0xA2C5C98A892fD6656a7F39A2f63228C0Bc846270").unwrap();

        EVMPoolStateBuilder::new(pool_id, tokens, adapter_address)
            .balances(balances)
            .balance_owner(Address::from_str("0xBA12222222228d8Ba445958a75a0704d566BF2C8").unwrap())
            .adapter_contract_bytecode(Bytecode::new_raw(BALANCER_V2.into()))
            .stateless_contracts(stateless_contracts)
            .build(SHARED_TYCHO_DB.clone())
            .await
            .expect("Failed to build pool state")
    }

    #[tokio::test]
    async fn test_init() {
        // Clear DB from this test to prevent interference from other tests
        SHARED_TYCHO_DB
            .clear()
            .expect("Failed to cleared SHARED TX");
        let pool_state = setup_pool_state().await;

        let expected_capabilities = vec![
            Capability::SellSide,
            Capability::BuySide,
            Capability::PriceFunction,
            Capability::HardLimits,
        ]
        .into_iter()
        .collect::<HashSet<_>>();

        let capabilities_adapter_contract = pool_state
            .adapter_contract
            .get_capabilities(
                &pool_state.id,
                bytes_to_address(&pool_state.tokens[0]).unwrap(),
                bytes_to_address(&pool_state.tokens[1]).unwrap(),
            )
            .unwrap();

        assert_eq!(capabilities_adapter_contract, expected_capabilities.clone());

        let capabilities_state = pool_state.clone().capabilities;

        assert_eq!(capabilities_state, expected_capabilities.clone());

        for capability in expected_capabilities.clone() {
            assert!(pool_state
                .clone()
                .ensure_capability(capability)
                .is_ok());
        }

        assert!(pool_state
            .clone()
            .ensure_capability(Capability::MarginalPrice)
            .is_err());

        // Verify all tokens are initialized in the engine
        let engine_accounts = pool_state
            .adapter_contract
            .engine
            .state
            .clone()
            .get_account_storage()
            .expect("Failed to get account storage");
        for token in pool_state.tokens.clone() {
            let account = engine_accounts
                .get_account_info(&bytes_to_address(&token).unwrap())
                .unwrap();
            assert_eq!(account.balance, U256::from(0));
            assert_eq!(account.nonce, 0u64);
            assert_eq!(account.code_hash, KECCAK_EMPTY);
            assert!(account.code.is_some());
        }

        // Verify external account is initialized in the engine
        let external_account = engine_accounts
            .get_account_info(&EXTERNAL_ACCOUNT)
            .unwrap();
        assert_eq!(external_account.balance, U256::from(*MAX_BALANCE));
        assert_eq!(external_account.nonce, 0u64);
        assert_eq!(external_account.code_hash, KECCAK_EMPTY);
        assert!(external_account.code.is_none());
    }

    #[tokio::test]
    async fn test_get_amount_out() -> Result<(), Box<dyn std::error::Error>> {
        let pool_state = setup_pool_state().await;

        let result = pool_state
            .get_amount_out(BigUint::from_str("1000000000000000000").unwrap(), &dai(), &bal())
            .unwrap();
        let new_state = result
            .new_state
            .as_any()
            .downcast_ref::<EVMPoolState<PreCachedDB>>()
            .unwrap();
        assert_eq!(result.amount, BigUint::from_str("137780051463393923").unwrap());
        assert_ne!(new_state.spot_prices, pool_state.spot_prices);
        assert!(pool_state
            .block_lasting_overwrites
            .is_empty());
        Ok(())
    }

    #[tokio::test]
    async fn test_sequential_get_amount_outs() {
        let pool_state = setup_pool_state().await;

        let result = pool_state
            .get_amount_out(BigUint::from_str("1000000000000000000").unwrap(), &dai(), &bal())
            .unwrap();
        let new_state = result
            .new_state
            .as_any()
            .downcast_ref::<EVMPoolState<PreCachedDB>>()
            .unwrap();
        assert_eq!(result.amount, BigUint::from_str("137780051463393923").unwrap());
        assert_ne!(new_state.spot_prices, pool_state.spot_prices);

        let new_result = new_state
            .get_amount_out(BigUint::from_str("1000000000000000000").unwrap(), &dai(), &bal())
            .unwrap();
        let new_state_second_swap = new_result
            .new_state
            .as_any()
            .downcast_ref::<EVMPoolState<PreCachedDB>>()
            .unwrap();

        assert_eq!(new_result.amount, BigUint::from_str("136964651490065626").unwrap());
        assert_ne!(new_state_second_swap.spot_prices, new_state.spot_prices);
    }

    #[tokio::test]
    async fn test_get_amount_out_dust() {
        let pool_state = setup_pool_state().await;

        let result = pool_state
            .get_amount_out(BigUint::one(), &dai(), &bal())
            .unwrap();

        let _ = result
            .new_state
            .as_any()
            .downcast_ref::<EVMPoolState<PreCachedDB>>()
            .unwrap();
        assert_eq!(result.amount, BigUint::ZERO);
    }

    #[tokio::test]
    async fn test_get_amount_out_sell_limit() {
        let pool_state = setup_pool_state().await;

        let result = pool_state.get_amount_out(
            // sell limit is 100279494253364362835
            BigUint::from_str("100379494253364362835").unwrap(),
            &dai(),
            &bal(),
        );

        assert!(result.is_err());

        match result {
            Err(SimulationError::InvalidInput(msg1, amount_out_result)) => {
                assert_eq!(msg1, "Sell amount exceeds limit 100279494253364362835");
                assert!(amount_out_result.is_some());
            }
            _ => panic!("Test failed: was expecting an Err(SimulationError::RetryDifferentInput(_, _)) value"),
        }
    }

    #[tokio::test]
    async fn test_get_amount_limits() {
        let pool_state = setup_pool_state().await;

        let overwrites = pool_state
            .get_overwrites(
                vec![
                    bytes_to_address(&pool_state.tokens[0]).unwrap(),
                    bytes_to_address(&pool_state.tokens[1]).unwrap(),
                ],
                *MAX_BALANCE / U256::from(100),
            )
            .unwrap();
        let (dai_limit, _) = pool_state
            .get_amount_limits(vec![dai_addr(), bal_addr()], Some(overwrites.clone()))
            .unwrap();
        assert_eq!(dai_limit, U256::from_str("100279494253364362835").unwrap());

        let (bal_limit, _) = pool_state
            .get_amount_limits(
                vec![
                    bytes_to_address(&pool_state.tokens[1]).unwrap(),
                    bytes_to_address(&pool_state.tokens[0]).unwrap(),
                ],
                Some(overwrites),
            )
            .unwrap();
        assert_eq!(bal_limit, U256::from_str("13997408640689987484").unwrap());
    }

    #[tokio::test]
    async fn test_set_spot_prices() {
        let mut pool_state = setup_pool_state().await;

        pool_state
            .set_spot_prices(
                &vec![bal(), dai()]
                    .into_iter()
                    .map(|t| (t.address.clone(), t))
                    .collect(),
            )
            .unwrap();

        let dai_bal_spot_price = pool_state
            .spot_prices
            .get(&(
                bytes_to_address(&pool_state.tokens[0]).unwrap(),
                bytes_to_address(&pool_state.tokens[1]).unwrap(),
            ))
            .unwrap();
        let bal_dai_spot_price = pool_state
            .spot_prices
            .get(&(
                bytes_to_address(&pool_state.tokens[1]).unwrap(),
                bytes_to_address(&pool_state.tokens[0]).unwrap(),
            ))
            .unwrap();
        assert_eq!(dai_bal_spot_price, &0.137_778_914_319_047_9);
        assert_eq!(bal_dai_spot_price, &7.071_503_245_428_246);
    }

    #[tokio::test]
    async fn test_set_spot_prices_without_capability() {
        // Tests set Spot Prices functions when the pool doesn't have PriceFunction capability
        let mut pool_state = setup_pool_state().await;

        pool_state
            .capabilities
            .remove(&Capability::PriceFunction);

        pool_state
            .set_spot_prices(
                &vec![bal(), dai()]
                    .into_iter()
                    .map(|t| (t.address.clone(), t))
                    .collect(),
            )
            .unwrap();

        let dai_bal_spot_price = pool_state
            .spot_prices
            .get(&(
                bytes_to_address(&pool_state.tokens[0]).unwrap(),
                bytes_to_address(&pool_state.tokens[1]).unwrap(),
            ))
            .unwrap();
        let bal_dai_spot_price = pool_state
            .spot_prices
            .get(&(
                bytes_to_address(&pool_state.tokens[1]).unwrap(),
                bytes_to_address(&pool_state.tokens[0]).unwrap(),
            ))
            .unwrap();
        assert_eq!(dai_bal_spot_price, &0.13736685496467538);
        assert_eq!(bal_dai_spot_price, &7.050354297665408);
    }

    #[tokio::test]
    async fn test_get_balance_overwrites_with_component_balances() {
        let pool_state: EVMPoolState<PreCachedDB> = setup_pool_state().await;

        let overwrites = pool_state
            .get_balance_overwrites()
            .unwrap();

        let dai_address = dai_addr();
        let bal_address = bal_addr();
        assert!(overwrites.contains_key(&dai_address));
        assert!(overwrites.contains_key(&bal_address));
    }

    #[tokio::test]
    async fn test_get_balance_overwrites_with_contract_balances() {
        let mut pool_state: EVMPoolState<PreCachedDB> = setup_pool_state().await;

        let contract_address =
            Address::from_str("0xBA12222222228d8Ba445958a75a0704d566BF2C8").unwrap();

        // Ensure no component balances are used
        pool_state.balances.clear();
        pool_state.balance_owner = None;

        // Set contract balances
        let dai_address = dai_addr();
        let bal_address = bal_addr();
        pool_state.contract_balances = HashMap::from([(
            contract_address,
            HashMap::from([
                (dai_address, U256::from_str("7500000000000000000000").unwrap()), // 7500 DAI
                (bal_address, U256::from_str("1500000000000000000000").unwrap()), // 1500 BAL
            ]),
        )]);

        let overwrites = pool_state
            .get_balance_overwrites()
            .unwrap();

        assert!(overwrites.contains_key(&dai_address));
        assert!(overwrites.contains_key(&bal_address));
    }

    #[tokio::test]
    async fn test_balance_merging_during_delta_transition() {
        use std::str::FromStr;

        let mut pool_state = setup_pool_state().await;
        let pool_id = pool_state.id.clone();

        // Test the balance merging logic more directly
        // Setup initial balances including DAI and BAL (which the pool already knows about)
        let dai_addr = dai_addr();
        let bal_addr = bal_addr();
        let new_token = Address::from_str("0xc02aaa39b223fe8d0a0e5c4f27ead9083c756cc2").unwrap(); // WETH

        // Clear and setup clean initial state
        pool_state.balances.clear();
        pool_state
            .balances
            .insert(dai_addr, U256::from(1000000000u64));
        pool_state
            .balances
            .insert(bal_addr, U256::from(2000000000u64));
        pool_state
            .balances
            .insert(new_token, U256::from(3000000000u64));

        // Create tokens mapping including the existing DAI and BAL
        let mut tokens = HashMap::new();
        tokens.insert(dai().address.clone(), dai());
        tokens.insert(bal().address.clone(), bal());

        // Simulate a delta transition with only DAI balance update (missing BAL and new_token)
        let mut component_balances = HashMap::new();
        let mut delta_balances = HashMap::new();
        // Only update DAI balance, leave others unchanged in delta
        delta_balances.insert(dai().address.clone(), Bytes::from(vec![0x77, 0x35, 0x94, 0x00])); // 2000000000 (updated value)
        component_balances.insert(pool_id.clone(), delta_balances);

        let balances = Balances { component_balances, account_balances: HashMap::new() };

        // Record initial balance count
        let initial_balance_count = pool_state.balances.len();
        assert_eq!(initial_balance_count, 3);

        // Apply delta transition
        pool_state
            .update_pool_state(&tokens, &balances)
            .unwrap();

        // Verify that all 3 balances are preserved (BAL and new_token should still be there)
        assert_eq!(
            pool_state.balances.len(),
            3,
            "All balances should be preserved after delta transition"
        );
        assert!(
            pool_state
                .balances
                .contains_key(&dai_addr),
            "DAI balance should be present"
        );
        assert!(
            pool_state
                .balances
                .contains_key(&bal_addr),
            "BAL balance should be present"
        );
        assert!(
            pool_state
                .balances
                .contains_key(&new_token),
            "New token balance should be preserved from before delta"
        );

        // Verify that updated token (DAI) has new value
        assert_eq!(
            pool_state.balances[&dai_addr],
            U256::from(2000000000u64),
            "DAI balance should be updated"
        );

        // Verify that non-updated tokens retain their original values
        assert_eq!(
            pool_state.balances[&bal_addr],
            U256::from(2000000000u64),
            "BAL balance should be unchanged"
        );
        assert_eq!(
            pool_state.balances[&new_token],
            U256::from(3000000000u64),
            "New token balance should be unchanged"
        );
    }
}<|MERGE_RESOLUTION|>--- conflicted
+++ resolved
@@ -563,31 +563,19 @@
         token_in: &Token,
         token_out: &Token,
     ) -> Result<crate::evm::chandrupatla::SwapToPriceResult, crate::evm::chandrupatla::ChandrupatlaSearchError> {
-<<<<<<< HEAD
-        crate::evm::chandrupatla::swap_to_price(self, target_price, token_in, token_out)
-=======
         crate::evm::chandrupatla::swap_to_price(self, target_price, token_in, token_out, None)
->>>>>>> d36a0b68
     }
 
     /// Find the maximum trade where the trade price stays at or below the target.
     ///
-<<<<<<< HEAD
-    /// See [`crate::evm::chandrupatla::query_supply`] for details.
-=======
     /// See [`crate::evm::brent::query_supply`] for details.
->>>>>>> d36a0b68
     pub fn query_supply(
         &self,
         target_price: f64,
         token_in: &Token,
         token_out: &Token,
     ) -> Result<crate::evm::chandrupatla::QuerySupplyResult, crate::evm::chandrupatla::ChandrupatlaSearchError> {
-<<<<<<< HEAD
-        crate::evm::chandrupatla::query_supply(self, target_price, token_in, token_out)
-=======
         crate::evm::chandrupatla::query_supply(self, target_price, token_in, token_out, None)
->>>>>>> d36a0b68
     }
 }
 
@@ -700,7 +688,7 @@
     }
 
     fn get_limits(
-        &self, 
+        &self,
         sell_token: Bytes,
         buy_token: Bytes,
     ) -> Result<(BigUint, BigUint), SimulationError> {
