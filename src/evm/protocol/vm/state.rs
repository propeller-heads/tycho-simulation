use std::{
    any::Any,
    collections::{HashMap, HashSet},
    fmt::Debug,
};

use alloy_primitives::Address;
use ethers::prelude::U256;
use itertools::Itertools;
use num_bigint::BigUint;
use revm::{primitives::U256 as rU256, DatabaseRef};
use tracing::info;

use tycho_core::dto::ProtocolStateDelta;

use crate::{
    evm::{
        engine_db::{
            engine_db_interface::EngineDatabaseInterface, simulation_db::BlockHeader,
            tycho_db::PreCachedDB,
        },
        protocol::u256_num::{convert_ethers_to_alloy, u256_to_biguint},
        ContractCompiler, SlotId,
    },
    models::ERC20Token,
    protocol::{
        errors::{SimulationError, TransitionError},
        models::GetAmountOutResult,
        state::ProtocolSim,
    },
};

use super::{
    constants::{ADAPTER_ADDRESS, EXTERNAL_ACCOUNT, MAX_BALANCE},
    erc20_token::{ERC20OverwriteFactory, ERC20Slots, Overwrites},
    models::Capability,
    tycho_simulation_contract::TychoSimulationContract,
    utils::hexstring_to_vec,
};

#[derive(Clone, Debug)]
pub struct EVMPoolState<D: EngineDatabaseInterface + Clone + Debug>
where
    <D as DatabaseRef>::Error: Debug,
    <D as EngineDatabaseInterface>::Error: Debug,
{
    /// The pool's identifier
    id: String,
    /// The pool's token's addresses
    pub tokens: Vec<Address>,
    /// The current block, will be used to set vm context
    block: BlockHeader,
    /// The pools token balances
    balances: HashMap<Address, U256>,
    /// The contract address for where protocol balances are stored (i.e. a vault contract).
    /// If given, balances will be overwritten here instead of on the pool contract during
    /// simulations
    balance_owner: Option<Address>,
    /// Spot prices of the pool by token pair
    spot_prices: HashMap<(Address, Address), f64>,
    /// The supported capabilities of this pool
    capabilities: HashSet<Capability>,
    /// Storage overwrites that will be applied to all simulations. They will be cleared
    /// when ``clear_all_cache`` is called, i.e. usually at each block. Hence, the name.
    block_lasting_overwrites: HashMap<Address, Overwrites>,
    /// A set of all contract addresses involved in the simulation of this pool."""
    involved_contracts: HashSet<Address>,
    /// Allows the specification of custom storage slots for token allowances and
    /// balances. This is particularly useful for token contracts involved in protocol
    /// logic that extends beyond simple transfer functionality.
    /// Each entry also specify the compiler with which the target contract was compiled. This is
    /// later used to compute storage slot for maps.
    token_storage_slots: HashMap<Address, (ERC20Slots, ContractCompiler)>,
    /// Indicates if the protocol uses custom update rules and requires update
    /// triggers to recalculate spot prices ect. Default is to update on all changes on
    /// the pool.
    manual_updates: bool,
    /// The adapter contract. This is used to run simulations
    adapter_contract: TychoSimulationContract<D>,
}

impl<D> EVMPoolState<D>
where
    D: EngineDatabaseInterface + Clone + Debug + 'static,
    <D as DatabaseRef>::Error: Debug,
    <D as EngineDatabaseInterface>::Error: Debug,
{
    #[allow(clippy::too_many_arguments)]
    pub fn new(
        id: String,
        tokens: Vec<Address>,
        block: BlockHeader,
        balances: HashMap<Address, U256>,
        balance_owner: Option<Address>,
        spot_prices: HashMap<(Address, Address), f64>,
        capabilities: HashSet<Capability>,
        block_lasting_overwrites: HashMap<Address, Overwrites>,
        involved_contracts: HashSet<Address>,
        token_storage_slots: HashMap<Address, (ERC20Slots, ContractCompiler)>,
        manual_updates: bool,
        adapter_contract: TychoSimulationContract<D>,
    ) -> Self {
        Self {
            id,
            tokens,
            block,
            balances,
            balance_owner,
            spot_prices,
            capabilities,
            block_lasting_overwrites,
            involved_contracts,
            token_storage_slots,
            manual_updates,
            adapter_contract,
        }
    }

    /// Ensures the pool supports the given capability
    fn ensure_capability(&self, capability: Capability) -> Result<(), SimulationError> {
        if !self.capabilities.contains(&capability) {
            return Err(SimulationError::FatalError(format!(
                "capability {:?} not supported",
                capability.to_string()
            )));
        }
        Ok(())
    }

    pub fn set_spot_prices(&mut self, tokens: Vec<ERC20Token>) -> Result<(), SimulationError> {
        info!("Setting spot prices for pool {}", self.id.clone());
        self.ensure_capability(Capability::PriceFunction)?;
        for [sell_token, buy_token] in tokens
            .iter()
            .permutations(2)
            .map(|p| [p[0], p[1]])
        {
            let overwrites = Some(self.get_overwrites(
                vec![(*sell_token).clone().address, (*buy_token).clone().address],
                U256::from_big_endian(&(*MAX_BALANCE / rU256::from(100)).to_be_bytes::<32>()),
            )?);
            let sell_amount_limit = self.get_sell_amount_limit(
                vec![(sell_token.address), (buy_token.address)],
                overwrites.clone(),
            )?;
            let pool_id_vec = hexstring_to_vec(&self.id.clone())?;
            let price_result = self.adapter_contract.price(
                pool_id_vec,
                sell_token.address,
                buy_token.address,
                vec![sell_amount_limit / U256::from(100)],
                self.block.number,
                overwrites,
            )?;

            let price = if self
                .capabilities
                .contains(&Capability::ScaledPrice)
            {
                *price_result.first().ok_or_else(|| {
                    SimulationError::FatalError("Calculated price array is empty".to_string())
                })?
            } else {
                let unscaled_price = price_result.first().ok_or_else(|| {
                    SimulationError::FatalError("Calculated price array is empty".to_string())
                })?;
                *unscaled_price * 10f64.powi(sell_token.decimals as i32) /
                    10f64.powi(buy_token.decimals as i32)
            };

            self.spot_prices
                .insert((sell_token.address, buy_token.address), price);
        }
        Ok(())
    }

    /// Retrieves the sell amount limit for a given pair of tokens, where the first token is treated
    /// as the sell token and the second as the buy token. The order of tokens in the input vector
    /// is significant and determines the direction of the price query.
    fn get_sell_amount_limit(
        &self,
        tokens: Vec<Address>,
        overwrites: Option<HashMap<Address, HashMap<U256, U256>>>,
    ) -> Result<U256, SimulationError> {
        let pool_id_vec = hexstring_to_vec(&self.id.clone())?;
        let limits = self.adapter_contract.get_limits(
            pool_id_vec,
            tokens[0],
            tokens[1],
            self.block.number,
            overwrites,
        );

        Ok(limits?.0)
    }

    fn clear_all_cache(&mut self, tokens: Vec<ERC20Token>) -> Result<(), SimulationError> {
        self.adapter_contract
            .engine
            .clear_temp_storage();
        self.block_lasting_overwrites.clear();
        self.set_spot_prices(tokens)?;
        Ok(())
    }

    fn get_overwrites(
        &self,
        tokens: Vec<Address>,
        max_amount: U256,
    ) -> Result<HashMap<Address, Overwrites>, SimulationError> {
        let token_overwrites = self.get_token_overwrites(tokens, max_amount)?;

        // Merge `block_lasting_overwrites` with `token_overwrites`
        let merged_overwrites =
            self.merge(&self.block_lasting_overwrites.clone(), &token_overwrites);

        Ok(merged_overwrites)
    }

    fn get_token_overwrites(
        &self,
        tokens: Vec<Address>,
        max_amount: U256,
    ) -> Result<HashMap<Address, Overwrites>, SimulationError> {
        let sell_token = &tokens[0].clone();
        let mut res: Vec<HashMap<Address, Overwrites>> = Vec::new();
        if !self
            .capabilities
            .contains(&Capability::TokenBalanceIndependent)
        {
            res.push(self.get_balance_overwrites(tokens)?);
        }

        let (slots, compiler) = self
            .token_storage_slots
            .get(sell_token)
            .cloned()
            .unwrap_or((
                ERC20Slots::new(SlotId::from(0), SlotId::from(1)),
                ContractCompiler::Solidity,
            ));

        let mut overwrites = ERC20OverwriteFactory::new(*sell_token, slots.clone(), compiler);

        overwrites.set_balance(max_amount, Address::from_slice(&*EXTERNAL_ACCOUNT.0));

        // Set allowance for ADAPTER_ADDRESS to max_amount
        overwrites.set_allowance(
            max_amount,
            Address::from_slice(&*ADAPTER_ADDRESS.0),
            Address::from_slice(&*EXTERNAL_ACCOUNT.0),
        );

        res.push(overwrites.get_overwrites());

        // Merge all overwrites into a single HashMap
        Ok(res
            .into_iter()
            .fold(HashMap::new(), |acc, overwrite| self.merge(&acc, &overwrite)))
    }

    fn get_balance_overwrites(
        &self,
        tokens: Vec<Address>,
    ) -> Result<HashMap<Address, Overwrites>, SimulationError> {
        let mut balance_overwrites: HashMap<Address, Overwrites> = HashMap::new();
        let address = match self.balance_owner {
            Some(address) => Ok(address),
            None => self.id.parse().map_err(|_| {
                SimulationError::FatalError(
                    "Failed to get balance overwrites: Pool ID is not an address".into(),
                )
            }),
        }?;

        for token in &tokens {
            let (slots, compiler) = if self.involved_contracts.contains(token) {
                self.token_storage_slots
                    .get(token)
                    .cloned()
                    .ok_or_else(|| {
                        SimulationError::FatalError(
                            "Failed to get balance overwrites: Token storage slots not found"
                                .into(),
                        )
                    })?
            } else {
                (ERC20Slots::new(SlotId::from(0), SlotId::from(1)), ContractCompiler::Solidity)
            };

            let mut overwrites =
                ERC20OverwriteFactory::new(Address::from(token.0), slots, compiler);
            overwrites.set_balance(
                self.balances
                    .get(token)
                    .cloned()
                    .ok_or_else(|| {
                        SimulationError::InvalidInput(
                            format!(
                                "Failed to get balance overwrites: Token balance not found for {}",
                                token
                            ),
                            None,
                        )
                    })?,
                address,
            );
            balance_overwrites.extend(overwrites.get_overwrites());
        }
        Ok(balance_overwrites)
    }

    fn merge(
        &self,
        target: &HashMap<Address, Overwrites>,
        source: &HashMap<Address, Overwrites>,
    ) -> HashMap<Address, Overwrites> {
        let mut merged = target.clone();

        for (key, source_inner) in source {
            merged
                .entry(*key)
                .or_default()
                .extend(source_inner.clone());
        }

        merged
    }

    #[cfg(test)]
    pub fn get_involved_contracts(&self) -> HashSet<Address> {
        self.involved_contracts.clone()
    }

    #[cfg(test)]
    pub fn get_manual_updates(&self) -> bool {
        self.manual_updates
    }

    #[cfg(test)]
    pub fn get_balance_owner(&self) -> Option<Address> {
        self.balance_owner
    }
}

impl<D> ProtocolSim for EVMPoolState<D>
where
    D: EngineDatabaseInterface + Clone + Debug + 'static,
    <D as DatabaseRef>::Error: Debug,
    <D as EngineDatabaseInterface>::Error: Debug,
{
    fn fee(&self) -> f64 {
        todo!()
    }

    fn spot_price(&self, base: &ERC20Token, quote: &ERC20Token) -> Result<f64, SimulationError> {
        self.spot_prices
            .get(&(base.address, quote.address))
            .cloned()
            .ok_or(SimulationError::FatalError(format!(
                "Spot price not found for base token {} and quote token {}",
                base.address, quote.address
            )))
    }

    fn get_amount_out(
        &self,
        amount_in: BigUint,
        token_in: &ERC20Token,
        token_out: &ERC20Token,
    ) -> Result<GetAmountOutResult, SimulationError> {
        let sell_token = token_in.address;
        let buy_token = token_out.address;
        let sell_amount = U256::from_big_endian(&amount_in.to_bytes_be());
        let overwrites = self.get_overwrites(
            vec![sell_token, buy_token],
            U256::from_big_endian(&(*MAX_BALANCE / rU256::from(100)).to_be_bytes::<32>()),
        )?;
        let sell_amount_limit =
            self.get_sell_amount_limit(vec![sell_token, buy_token], Some(overwrites.clone()))?;
        let (sell_amount_respecting_limit, sell_amount_exceeds_limit) = if self
            .capabilities
            .contains(&Capability::HardLimits) &&
            sell_amount_limit < sell_amount
        {
            (sell_amount_limit, true)
        } else {
            (sell_amount, false)
        };

        let overwrites_with_sell_limit =
            self.get_overwrites(vec![sell_token, buy_token], sell_amount_limit)?;
        let complete_overwrites = self.merge(&overwrites, &overwrites_with_sell_limit);
        let pool_id = self.id.clone();
        let pool_id_vec = hexstring_to_vec(&pool_id).unwrap();

        let (trade, state_changes) = self.adapter_contract.swap(
            pool_id_vec,
            sell_token,
            buy_token,
            false,
            sell_amount_respecting_limit,
            self.block.number,
            Some(complete_overwrites),
        )?;

        let mut new_state = self.clone();

        // Apply state changes to the new state
        for (address, state_update) in state_changes {
            if let Some(storage) = state_update.storage {
                let block_overwrites = new_state
                    .block_lasting_overwrites
                    .entry(address)
                    .or_default();
                for (slot, value) in storage {
                    let slot = U256::from_dec_str(&slot.to_string()).map_err(|_| {
                        SimulationError::FatalError("Failed to decode slot index".to_string())
                    })?;
                    let value = U256::from_dec_str(&value.to_string()).map_err(|_| {
                        SimulationError::FatalError("Failed to decode slot overwrite".to_string())
                    })?;
                    block_overwrites.insert(slot, value);
                }
            }
        }

        // Update spot prices
        let new_price = trade.price;
        if new_price != 0.0f64 {
            new_state
                .spot_prices
                .insert((sell_token, buy_token), new_price);
            new_state
                .spot_prices
                .insert((buy_token, sell_token), 1.0f64 / new_price);
        }

        let buy_amount = trade.received_amount;

        if sell_amount_exceeds_limit {
            return Err(SimulationError::InvalidInput(
                format!("Sell amount exceeds limit {}", sell_amount_limit),
                Some(GetAmountOutResult::new(
                    u256_to_biguint(convert_ethers_to_alloy(buy_amount)),
                    u256_to_biguint(convert_ethers_to_alloy(trade.gas_used)),
                    Box::new(new_state.clone()),
                )),
            ));
        }
        Ok(GetAmountOutResult::new(
            u256_to_biguint(convert_ethers_to_alloy(buy_amount)),
            u256_to_biguint(convert_ethers_to_alloy(trade.gas_used)),
            Box::new(new_state.clone()),
        ))
    }

    fn delta_transition(
        &mut self,
        delta: ProtocolStateDelta,
        tokens: Vec<ERC20Token>,
    ) -> Result<(), TransitionError<String>> {
        if self.manual_updates {
            // Directly check for "update_marker" in `updated_attributes`
            if let Some(marker) = delta
                .updated_attributes
                .get("update_marker")
            {
                // Assuming `marker` is of type `Bytes`, check its value for "truthiness"
                if !marker.is_empty() && marker[0] != 0 {
                    self.clear_all_cache(tokens)?;
                }
            }
        } else {
            self.clear_all_cache(tokens)?;
        }

        Ok(())
    }

    fn clone_box(&self) -> Box<dyn ProtocolSim> {
        Box::new(self.clone())
    }

    fn as_any(&self) -> &dyn Any {
        self
    }

    fn as_any_mut(&mut self) -> &mut dyn Any {
        self
    }

    fn eq(&self, other: &dyn ProtocolSim) -> bool {
        if let Some(other_state) = other
            .as_any()
            .downcast_ref::<EVMPoolState<PreCachedDB>>()
        {
            self.id == other_state.id
        } else {
            false
        }
    }
}

#[cfg(test)]
mod tests {
    use super::*;
    use std::{
        collections::{HashMap, HashSet},
        path::PathBuf,
        str::FromStr,
        sync::Arc,
    };

<<<<<<< HEAD
    use ethers::{
        prelude::{Http, Provider, H256},
        types::Address as EthAddress,
    };
=======
    use ethers::prelude::H256;
    use num_bigint::ToBigUint;
    use num_traits::One;
>>>>>>> 358887f2
    use revm::primitives::{AccountInfo, Bytecode, KECCAK_EMPTY};
    use rstest::rstest;
    use serde_json::Value;

    use super::super::{models::Capability, state_builder::EVMPoolStateBuilder};
    use crate::evm::{
        engine_db::{create_engine, simulation_db::SimulationDB, SHARED_TYCHO_DB},
        simulation::SimulationEngine,
        tycho_models::AccountUpdate,
    };

    fn dai() -> ERC20Token {
        ERC20Token::new(
            "0x6b175474e89094c44da98b954eedeac495271d0f",
            18,
            "DAI",
            10_000.to_biguint().unwrap(),
        )
    }

    fn bal() -> ERC20Token {
        ERC20Token::new(
            "0xba100000625a3754423978a60c9317c58a424e3d",
            18,
            "BAL",
            10_000.to_biguint().unwrap(),
        )
    }

    async fn setup_pool_state() -> EVMPoolState<PreCachedDB> {
        let data_str = include_str!("assets/balancer_contract_storage_block_20463609.json");
        let data: Value = serde_json::from_str(data_str).expect("Failed to parse JSON");

        let accounts: Vec<AccountUpdate> = serde_json::from_value(data["accounts"].clone())
            .expect("Expected accounts to match AccountUpdate structure");

        let db = SHARED_TYCHO_DB.clone();
        let engine: SimulationEngine<_> = create_engine(db.clone(), false).unwrap();

        let block = BlockHeader {
            number: 20463609,
            hash: H256::from_str(
                "0x4315fd1afc25cc2ebc72029c543293f9fd833eeb305e2e30159459c827733b1b",
            )
            .unwrap(),
            timestamp: 1722875891,
        };

        for account in accounts.clone() {
            engine.state.init_account(
                account.address,
                AccountInfo {
                    balance: account.balance.unwrap_or_default(),
                    nonce: 0u64,
                    code_hash: KECCAK_EMPTY,
                    code: account
                        .code
                        .clone()
                        .map(|arg0: Vec<u8>| Bytecode::new_raw(arg0.into())),
                },
                None,
                false,
            );
        }
        db.update(accounts, Some(block));

        let dai_addr = dai().address;
        let bal_addr = bal().address;

        let tokens = vec![dai_addr, bal_addr];
        let block = BlockHeader {
            number: 18485417,
            hash: H256::from_str(
                "0x28d41d40f2ac275a4f5f621a636b9016b527d11d37d610a45ac3a821346ebf8c",
            )
            .expect("Invalid block hash"),
            timestamp: 0,
        };

        let pool_id: String =
            "0x4626d81b3a1711beb79f4cecff2413886d461677000200000000000000000011".into();

        let stateless_contracts = HashMap::from([(
            String::from("0x3de27efa2f1aa663ae5d458857e731c129069f29"),
            Some(Vec::new()),
        )]);

        let balances = HashMap::from([
            (dai_addr, U256::from_dec_str("178754012737301807104").unwrap()),
            (bal_addr, U256::from_dec_str("91082987763369885696").unwrap()),
        ]);

        EVMPoolStateBuilder::new(pool_id, tokens, balances, block)
            .balance_owner(Address::from_str("0xBA12222222228d8Ba445958a75a0704d566BF2C8").unwrap())
            .adapter_contract_path(PathBuf::from(
                "src/evm/protocol/vm/assets/BalancerSwapAdapter.evm.runtime".to_string(),
            ))
            .stateless_contracts(stateless_contracts)
            .build(SHARED_TYCHO_DB.clone())
            .await
            .expect("Failed to build pool state")
    }

    #[ignore]
    #[rstest]
    fn test_get_amount_out_sim_db() {
        // TODO remove this test after review - this is just to show what I've tried.
        // TEST SETUP - fails due to
        // "there is no reactor running, must be called from the context of a Tokio 1.x runtime"

        let data_str = include_str!("assets/balancer_contract_storage_block_20463609.json");
        let data: Value = serde_json::from_str(data_str).expect("Failed to parse JSON");

        let accounts: Vec<AccountUpdate> = serde_json::from_value(data["accounts"].clone())
            .expect("Expected accounts to match AccountUpdate structure");

        let rpc_url = std::env::var("ETH_RPC_URL").unwrap();
        let client = Provider::<Http>::try_from(rpc_url).unwrap();
        let runtime = Arc::new(tokio::runtime::Runtime::new().unwrap());
        let client = Arc::new(client);
        let db = SimulationDB::new(client, None, None);
        let engine: SimulationEngine<_> = create_engine(db.clone(), false).unwrap();

        for account in accounts.clone() {
            engine.state.init_account(
                account.address,
                AccountInfo {
                    balance: account.balance.unwrap_or_default(),
                    nonce: 0u64,
                    code_hash: KECCAK_EMPTY,
                    code: account
                        .code
                        .clone()
                        .map(|arg0: Vec<u8>| Bytecode::new_raw(arg0.into())),
                },
                None,
                false,
            );
        }

        let dai_addr = dai().address;
        let bal_addr = bal().address;

        let tokens = vec![dai_addr, bal_addr];
        let block = BlockHeader {
            number: 18485417,
            hash: H256::from_str(
                "0x28d41d40f2ac275a4f5f621a636b9016b527d11d37d610a45ac3a821346ebf8c",
            )
            .expect("Invalid block hash"),
            timestamp: 0,
        };

        let pool_id: String =
            "0x4626d81b3a1711beb79f4cecff2413886d461677000200000000000000000011".into();

        let stateless_contracts = HashMap::from([(
            String::from("0x3de27efa2f1aa663ae5d458857e731c129069f29"),
            Some(Vec::new()),
        )]);

        let balances = HashMap::from([
            (EthAddress::from(dai_addr.0), U256::from_dec_str("178754012737301807104").unwrap()),
            (EthAddress::from(bal_addr.0), U256::from_dec_str("91082987763369885696").unwrap()),
        ]);

        let build_future = EVMPoolStateBuilder::new(pool_id, tokens, balances, block)
            .balance_owner(
                EthAddress::from_str("0xBA12222222228d8Ba445958a75a0704d566BF2C8").unwrap(),
            )
            .adapter_contract_path(PathBuf::from(
                "src/evm/protocol/vm/assets/BalancerSwapAdapter.evm.runtime".to_string(),
            ))
            .stateless_contracts(stateless_contracts)
            .engine(engine)
            .build(db);

        let pool_state = runtime
            .block_on(build_future)
            .expect("Failed to build pool state");

        // TEST START

        let result = pool_state
            .get_amount_out(U256::from_dec_str("1000000000000000000").unwrap(), &dai(), &bal())
            .unwrap();
        let new_state = result
            .new_state
            .as_any()
            .downcast_ref::<EVMPoolState<PreCachedDB>>()
            .unwrap();
        assert_eq!(result.amount, U256::from_dec_str("137780051463393923").unwrap());
        assert_eq!(result.gas, U256::from_dec_str("102770").unwrap());
        assert_ne!(new_state.spot_prices, pool_state.spot_prices);
        assert!(pool_state
            .block_lasting_overwrites
            .is_empty());
    }

    #[tokio::test]
    async fn test_init() {
        let pool_state = setup_pool_state().await;

        let expected_capabilities = vec![
            Capability::SellSide,
            Capability::BuySide,
            Capability::PriceFunction,
            Capability::HardLimits,
        ]
        .into_iter()
        .collect::<HashSet<_>>();

        let pool_id_vec = hexstring_to_vec(&pool_state.id).unwrap();

        let capabilities_adapter_contract = pool_state
            .adapter_contract
            .get_capabilities(pool_id_vec, pool_state.tokens[0], pool_state.tokens[1])
            .unwrap();

        assert_eq!(capabilities_adapter_contract, expected_capabilities.clone());

        let capabilities_state = pool_state.clone().capabilities;

        assert_eq!(capabilities_state, expected_capabilities.clone());

        for capability in expected_capabilities.clone() {
            assert!(pool_state
                .clone()
                .ensure_capability(capability)
                .is_ok());
        }

        assert!(pool_state
            .clone()
            .ensure_capability(Capability::MarginalPrice)
            .is_err());

        // Verify all tokens are initialized in the engine
        let engine_accounts = pool_state
            .adapter_contract
            .engine
            .state
            .clone()
            .get_account_storage();
        for token in pool_state.tokens.clone() {
            let account = engine_accounts
                .get_account_info(&token)
                .unwrap();
            assert_eq!(account.balance, rU256::from(0));
            assert_eq!(account.nonce, 0u64);
            assert_eq!(account.code_hash, KECCAK_EMPTY);
            assert!(account.code.is_some());
        }

        // Verify external account is initialized in the engine
        let external_account = engine_accounts
            .get_account_info(&EXTERNAL_ACCOUNT)
            .unwrap();
        assert_eq!(external_account.balance, rU256::from(*MAX_BALANCE));
        assert_eq!(external_account.nonce, 0u64);
        assert_eq!(external_account.code_hash, KECCAK_EMPTY);
        assert!(external_account.code.is_none());
    }

    #[tokio::test]
    async fn test_get_amount_out() -> Result<(), Box<dyn std::error::Error>> {
        let pool_state = setup_pool_state().await;

        let result = pool_state
            .get_amount_out(BigUint::from_str("1000000000000000000").unwrap(), &dai(), &bal())
            .unwrap();
        let new_state = result
            .new_state
            .as_any()
            .downcast_ref::<EVMPoolState<PreCachedDB>>()
            .unwrap();
        assert_eq!(result.amount, BigUint::from_str("137780051463393923").unwrap());
        assert_eq!(result.gas, BigUint::from_str("102770").unwrap());
        assert_ne!(new_state.spot_prices, pool_state.spot_prices);
        assert!(pool_state
            .block_lasting_overwrites
            .is_empty());
        Ok(())
    }

    #[tokio::test]
    async fn test_sequential_get_amount_outs() {
        let pool_state = setup_pool_state().await;

        let result = pool_state
            .get_amount_out(BigUint::from_str("1000000000000000000").unwrap(), &dai(), &bal())
            .unwrap();
        let new_state = result
            .new_state
            .as_any()
            .downcast_ref::<EVMPoolState<PreCachedDB>>()
            .unwrap();
        assert_eq!(result.amount, BigUint::from_str("137780051463393923").unwrap());
        assert_eq!(result.gas, BigUint::from_str("102770").unwrap());
        assert_ne!(new_state.spot_prices, pool_state.spot_prices);

        let new_result = new_state
            .get_amount_out(BigUint::from_str("1000000000000000000").unwrap(), &dai(), &bal())
            .unwrap();
        let new_state_second_swap = new_result
            .new_state
            .as_any()
            .downcast_ref::<EVMPoolState<PreCachedDB>>()
            .unwrap();

        assert_eq!(new_result.amount, BigUint::from_str("136964651490065626").unwrap());
        assert_eq!(new_result.gas, BigUint::from_str("70048").unwrap());
        assert_ne!(new_state_second_swap.spot_prices, new_state.spot_prices);
    }

    #[tokio::test]
    async fn test_get_amount_out_dust() {
        let pool_state = setup_pool_state().await;

        let result = pool_state
            .get_amount_out(BigUint::one(), &dai(), &bal())
            .unwrap();

        let new_state = result
            .new_state
            .as_any()
            .downcast_ref::<EVMPoolState<PreCachedDB>>()
            .unwrap();
        assert_eq!(result.amount, BigUint::ZERO);
        assert_eq!(result.gas, 68656.to_biguint().unwrap());
        assert_eq!(new_state.spot_prices, pool_state.spot_prices)
    }

    #[tokio::test]
    async fn test_get_amount_out_sell_limit() {
        let pool_state = setup_pool_state().await;

        let result = pool_state.get_amount_out(
            // sell limit is 100279494253364362835
            BigUint::from_str("100379494253364362835").unwrap(),
            &dai(),
            &bal(),
        );

        assert!(result.is_err());

        match result {
            Err(SimulationError::InvalidInput(msg1, amount_out_result)) => {
                assert_eq!(msg1, "Sell amount exceeds limit 100279494253364362835");
                assert!(amount_out_result.is_some());
            }
            _ => panic!("Test failed: was expecting an Err(SimulationError::RetryDifferentInput(_, _)) value"),
        }
    }

    #[tokio::test]
    async fn test_get_sell_amount_limit() {
        let pool_state = setup_pool_state().await;
        let overwrites = pool_state
            .get_overwrites(
                vec![pool_state.tokens[0], pool_state.tokens[1]],
                U256::from_big_endian(&(*MAX_BALANCE / rU256::from(100)).to_be_bytes::<32>()),
            )
            .unwrap();
        let dai_limit = pool_state
            .get_sell_amount_limit(vec![dai().address, bal().address], Some(overwrites.clone()))
            .unwrap();
        assert_eq!(dai_limit, U256::from_dec_str("100279494253364362835").unwrap());

        // let bal_limit = pool_state
        //     .get_sell_amount_limit(
        //         vec![pool_state.tokens[1], pool_state.tokens[0]],
        //         Some(overwrites),
        //     )
        //     .unwrap();
        // assert_eq!(bal_limit, U256::from_dec_str("13997408640689987484").unwrap());
    }

    #[tokio::test]
    async fn test_set_spot_prices() {
        let mut pool_state = setup_pool_state().await;

        pool_state
            .set_spot_prices(vec![bal(), dai()])
            .unwrap();

        let dai_bal_spot_price = pool_state
            .spot_prices
            .get(&(pool_state.tokens[0], pool_state.tokens[1]))
            .unwrap();
        let bal_dai_spot_price = pool_state
            .spot_prices
            .get(&(pool_state.tokens[1], pool_state.tokens[0]))
            .unwrap();
        assert_eq!(dai_bal_spot_price, &0.137_778_914_319_047_9);
        assert_eq!(bal_dai_spot_price, &7.071_503_245_428_246);
    }
}<|MERGE_RESOLUTION|>--- conflicted
+++ resolved
@@ -512,16 +512,9 @@
         sync::Arc,
     };
 
-<<<<<<< HEAD
-    use ethers::{
-        prelude::{Http, Provider, H256},
-        types::Address as EthAddress,
-    };
-=======
-    use ethers::prelude::H256;
+    use ethers::prelude::{Http, Provider, H256};
     use num_bigint::ToBigUint;
     use num_traits::One;
->>>>>>> 358887f2
     use revm::primitives::{AccountInfo, Bytecode, KECCAK_EMPTY};
     use rstest::rstest;
     use serde_json::Value;
@@ -684,14 +677,12 @@
         )]);
 
         let balances = HashMap::from([
-            (EthAddress::from(dai_addr.0), U256::from_dec_str("178754012737301807104").unwrap()),
-            (EthAddress::from(bal_addr.0), U256::from_dec_str("91082987763369885696").unwrap()),
+            (dai_addr, U256::from_dec_str("178754012737301807104").unwrap()),
+            (bal_addr, U256::from_dec_str("91082987763369885696").unwrap()),
         ]);
 
         let build_future = EVMPoolStateBuilder::new(pool_id, tokens, balances, block)
-            .balance_owner(
-                EthAddress::from_str("0xBA12222222228d8Ba445958a75a0704d566BF2C8").unwrap(),
-            )
+            .balance_owner(Address::from_str("0xBA12222222228d8Ba445958a75a0704d566BF2C8").unwrap())
             .adapter_contract_path(PathBuf::from(
                 "src/evm/protocol/vm/assets/BalancerSwapAdapter.evm.runtime".to_string(),
             ))
@@ -706,15 +697,15 @@
         // TEST START
 
         let result = pool_state
-            .get_amount_out(U256::from_dec_str("1000000000000000000").unwrap(), &dai(), &bal())
+            .get_amount_out(BigUint::from_str("1000000000000000000").unwrap(), &dai(), &bal())
             .unwrap();
         let new_state = result
             .new_state
             .as_any()
             .downcast_ref::<EVMPoolState<PreCachedDB>>()
             .unwrap();
-        assert_eq!(result.amount, U256::from_dec_str("137780051463393923").unwrap());
-        assert_eq!(result.gas, U256::from_dec_str("102770").unwrap());
+        assert_eq!(result.amount, BigUint::from_str("137780051463393923").unwrap());
+        assert_eq!(result.gas, BigUint::from_str("102770").unwrap());
         assert_ne!(new_state.spot_prices, pool_state.spot_prices);
         assert!(pool_state
             .block_lasting_overwrites
