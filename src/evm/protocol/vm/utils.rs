--- conflicted
+++ resolved
@@ -349,8 +349,6 @@
 /// ```
 /// use string_to_bytes32;
 ///
-<<<<<<< HEAD
-=======
 /// This function returns a `SimulationError::EncodingError` if:
 /// - The string contains invalid hexadecimal characters.
 /// - The string is empty or malformed.
@@ -386,7 +384,12 @@
 /// ```
 /// use string_to_bytes32;
 ///
->>>>>>> 8e4cbd7a
+/// let pool_id = "0x1234abcd";
+/// match string_to_bytes32(pool_id) {
+///     Ok(bytes32) => println!("Bytes32: {:?}", bytes32),
+///     Err(e) => eprintln!("Error: {}", e),
+/// }
+/// ```
 /// let pool_id = "0x1234abcd";
 /// match string_to_bytes32(pool_id) {
 ///     Ok(bytes32) => println!("Bytes32: {:?}", bytes32),
