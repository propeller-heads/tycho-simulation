--- conflicted
+++ resolved
@@ -63,17 +63,10 @@
     sell_token: Option<String>,
     #[arg(long)]
     buy_token: Option<String>,
-<<<<<<< HEAD
-    #[arg(short, long, default_value_t = 1.0)]
+    #[arg(long, default_value_t = 1.0)]
     sell_amount: f64,
     /// The tvl threshold to filter the graph by
-    #[arg(short, long, default_value_t = 1.0)]
-=======
-    #[arg(long, default_value_t = 10.0)]
-    sell_amount: f64,
-    /// The tvl threshold to filter the graph by
-    #[arg(long, default_value_t = 100.0)]
->>>>>>> b51c205b
+    #[arg(long, default_value_t = 1.0)]
     tvl_threshold: f64,
     #[arg(long, default_value = "ethereum")]
     chain: Chain,
@@ -93,13 +86,8 @@
         }
 
         if self.sell_token.is_none() {
-<<<<<<< HEAD
-            self.sell_token = Some(match self.chain.as_str() {
+            self.sell_token = Some(match self.chain.to_string().as_str() {
                 "ethereum" => "0x7f39c581f595b53c5cb19bd0b3f8da6c935e2ca0".to_string(),
-=======
-            self.sell_token = Some(match self.chain.to_string().as_str() {
-                "ethereum" => "0xA0b86991c6218b36c1d19D4a2e9Eb0cE3606eB48".to_string(),
->>>>>>> b51c205b
                 "base" => "0x833589fcd6edb6e08f4c7c32d4f71b54bda02913".to_string(),
                 "unichain" => "0x078d782b760474a361dda0af3839290b0ef57ad6".to_string(),
                 _ => panic!("Execution does not yet support chain {chain}", chain = self.chain),
